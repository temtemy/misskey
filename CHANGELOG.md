--- conflicted
+++ resolved
@@ -13,7 +13,6 @@
 -->
 
 ## 2023.10.0
-<<<<<<< HEAD
 ### NOTE
 - muted_noteテーブルは使われなくなったため手動で削除を行ってください。
 
@@ -26,13 +25,11 @@
 - ユーザーリスト内のメンバーごとに他ユーザーへの返信をユーザーリストタイムラインに含めるか設定可能になりました
 - ソフトワードミュートとハードワードミュートは統合されました
 
+### Client
+- Fix: リアクションしたユーザ一覧のUIが稀に左上に残ってしまう不具合を修正
+
 ### Server
 - タイムライン取得時のパフォーマンスを改善
-=======
-
-### Client
-- Fix: リアクションしたユーザ一覧のUIが稀に左上に残ってしまう不具合を修正
->>>>>>> 000abcd2
 
 ## 2023.9.3
 ### General
