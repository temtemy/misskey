--- conflicted
+++ resolved
@@ -1,10 +1,6 @@
 /*
- * version: 2024.2.0-beta.7
-<<<<<<< HEAD
- * generatedAt: 2024-01-30T10:55:16.789Z
-=======
- * generatedAt: 2024-01-30T11:53:29.839Z
->>>>>>> 8aea3603
+ * version: 2024.2.0-beta.8
+ * generatedAt: 2024-01-31T01:54:12.227Z
  */
 
 import type { SwitchCaseResponseType } from '../api.js';
