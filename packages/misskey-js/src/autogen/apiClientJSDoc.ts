--- conflicted
+++ resolved
@@ -1,11 +1,3 @@
-<<<<<<< HEAD
-/*
- * version: 2024.2.0-beta.9
- * generatedAt: 2024-02-05T02:03:49.797Z
- */
-
-=======
->>>>>>> 0f7918c5
 import type { SwitchCaseResponseType } from '../api.js';
 import type { Endpoints } from './endpoint.js';
 
