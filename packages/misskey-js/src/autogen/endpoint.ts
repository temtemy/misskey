/*
 * version: 2024.2.0-beta.8
<<<<<<< HEAD
 * generatedAt: 2024-02-01T07:26:02.478Z
=======
 * generatedAt: 2024-02-04T11:51:13.595Z
>>>>>>> 03351cec
 */

import type {
	EmptyRequest,
	EmptyResponse,
	AdminMetaResponse,
	AdminAbuseUserReportsRequest,
	AdminAbuseUserReportsResponse,
	AdminAccountsCreateRequest,
	AdminAccountsCreateResponse,
	AdminAccountsDeleteRequest,
	AdminAccountsFindByEmailRequest,
	AdminAccountsFindByEmailResponse,
	AdminAdCreateRequest,
	AdminAdCreateResponse,
	AdminAdDeleteRequest,
	AdminAdListRequest,
	AdminAdListResponse,
	AdminAdUpdateRequest,
	AdminAnnouncementsCreateRequest,
	AdminAnnouncementsCreateResponse,
	AdminAnnouncementsDeleteRequest,
	AdminAnnouncementsListRequest,
	AdminAnnouncementsListResponse,
	AdminAnnouncementsUpdateRequest,
	AdminAvatarDecorationsCreateRequest,
	AdminAvatarDecorationsDeleteRequest,
	AdminAvatarDecorationsListRequest,
	AdminAvatarDecorationsListResponse,
	AdminAvatarDecorationsUpdateRequest,
	AdminDeleteAllFilesOfAUserRequest,
	AdminUnsetUserAvatarRequest,
	AdminUnsetUserBannerRequest,
	AdminDriveFilesRequest,
	AdminDriveFilesResponse,
	AdminDriveShowFileRequest,
	AdminDriveShowFileResponse,
	AdminEmojiAddAliasesBulkRequest,
	AdminEmojiAddRequest,
	AdminEmojiCopyRequest,
	AdminEmojiCopyResponse,
	AdminEmojiDeleteBulkRequest,
	AdminEmojiDeleteRequest,
	AdminEmojiImportZipRequest,
	AdminEmojiListRemoteRequest,
	AdminEmojiListRemoteResponse,
	AdminEmojiListRequest,
	AdminEmojiListResponse,
	AdminEmojiRemoveAliasesBulkRequest,
	AdminEmojiSetAliasesBulkRequest,
	AdminEmojiSetCategoryBulkRequest,
	AdminEmojiSetLicenseBulkRequest,
	AdminEmojiUpdateRequest,
	AdminFederationDeleteAllFilesRequest,
	AdminFederationRefreshRemoteInstanceMetadataRequest,
	AdminFederationRemoveAllFollowingRequest,
	AdminFederationUpdateInstanceRequest,
	AdminGetIndexStatsResponse,
	AdminGetTableStatsResponse,
	AdminGetUserIpsRequest,
	AdminGetUserIpsResponse,
	AdminInviteCreateRequest,
	AdminInviteCreateResponse,
	AdminInviteListRequest,
	AdminInviteListResponse,
	AdminPromoCreateRequest,
	AdminQueueDeliverDelayedResponse,
	AdminQueueInboxDelayedResponse,
	AdminQueuePromoteRequest,
	AdminQueueStatsResponse,
	AdminRelaysAddRequest,
	AdminRelaysAddResponse,
	AdminRelaysListResponse,
	AdminRelaysRemoveRequest,
	AdminResetPasswordRequest,
	AdminResetPasswordResponse,
	AdminResolveAbuseUserReportRequest,
	AdminSendEmailRequest,
	AdminServerInfoResponse,
	AdminShowModerationLogsRequest,
	AdminShowModerationLogsResponse,
	AdminShowUserRequest,
	AdminShowUserResponse,
	AdminShowUsersRequest,
	AdminShowUsersResponse,
	AdminSuspendUserRequest,
	AdminUnsuspendUserRequest,
	AdminUpdateMetaRequest,
	AdminDeleteAccountRequest,
	AdminDeleteAccountResponse,
	AdminUpdateUserNoteRequest,
	AdminRolesCreateRequest,
	AdminRolesCreateResponse,
	AdminRolesDeleteRequest,
	AdminRolesListResponse,
	AdminRolesShowRequest,
	AdminRolesShowResponse,
	AdminRolesUpdateRequest,
	AdminRolesAssignRequest,
	AdminRolesUnassignRequest,
	AdminRolesUpdateDefaultPoliciesRequest,
	AdminRolesUsersRequest,
	AdminRolesUsersResponse,
	AnnouncementsRequest,
	AnnouncementsResponse,
	AntennasCreateRequest,
	AntennasCreateResponse,
	AntennasDeleteRequest,
	AntennasListResponse,
	AntennasNotesRequest,
	AntennasNotesResponse,
	AntennasShowRequest,
	AntennasShowResponse,
	AntennasUpdateRequest,
	AntennasUpdateResponse,
	ApGetRequest,
	ApGetResponse,
	ApShowRequest,
	ApShowResponse,
	AppCreateRequest,
	AppCreateResponse,
	AppShowRequest,
	AppShowResponse,
	AuthAcceptRequest,
	AuthSessionGenerateRequest,
	AuthSessionGenerateResponse,
	AuthSessionShowRequest,
	AuthSessionShowResponse,
	AuthSessionUserkeyRequest,
	AuthSessionUserkeyResponse,
	BlockingCreateRequest,
	BlockingCreateResponse,
	BlockingDeleteRequest,
	BlockingDeleteResponse,
	BlockingListRequest,
	BlockingListResponse,
	ChannelsCreateRequest,
	ChannelsCreateResponse,
	ChannelsFeaturedResponse,
	ChannelsFollowRequest,
	ChannelsFollowedRequest,
	ChannelsFollowedResponse,
	ChannelsOwnedRequest,
	ChannelsOwnedResponse,
	ChannelsShowRequest,
	ChannelsShowResponse,
	ChannelsTimelineRequest,
	ChannelsTimelineResponse,
	ChannelsUnfollowRequest,
	ChannelsUpdateRequest,
	ChannelsUpdateResponse,
	ChannelsFavoriteRequest,
	ChannelsUnfavoriteRequest,
	ChannelsMyFavoritesResponse,
	ChannelsSearchRequest,
	ChannelsSearchResponse,
	ChartsActiveUsersRequest,
	ChartsActiveUsersResponse,
	ChartsApRequestRequest,
	ChartsApRequestResponse,
	ChartsDriveRequest,
	ChartsDriveResponse,
	ChartsFederationRequest,
	ChartsFederationResponse,
	ChartsInstanceRequest,
	ChartsInstanceResponse,
	ChartsNotesRequest,
	ChartsNotesResponse,
	ChartsUserDriveRequest,
	ChartsUserDriveResponse,
	ChartsUserFollowingRequest,
	ChartsUserFollowingResponse,
	ChartsUserNotesRequest,
	ChartsUserNotesResponse,
	ChartsUserPvRequest,
	ChartsUserPvResponse,
	ChartsUserReactionsRequest,
	ChartsUserReactionsResponse,
	ChartsUsersRequest,
	ChartsUsersResponse,
	ClipsAddNoteRequest,
	ClipsRemoveNoteRequest,
	ClipsCreateRequest,
	ClipsCreateResponse,
	ClipsDeleteRequest,
	ClipsListResponse,
	ClipsNotesRequest,
	ClipsNotesResponse,
	ClipsShowRequest,
	ClipsShowResponse,
	ClipsUpdateRequest,
	ClipsUpdateResponse,
	ClipsFavoriteRequest,
	ClipsUnfavoriteRequest,
	ClipsMyFavoritesResponse,
	DriveResponse,
	DriveFilesRequest,
	DriveFilesResponse,
	DriveFilesAttachedNotesRequest,
	DriveFilesAttachedNotesResponse,
	DriveFilesCheckExistenceRequest,
	DriveFilesCheckExistenceResponse,
	DriveFilesCreateRequest,
	DriveFilesCreateResponse,
	DriveFilesDeleteRequest,
	DriveFilesFindByHashRequest,
	DriveFilesFindByHashResponse,
	DriveFilesFindRequest,
	DriveFilesFindResponse,
	DriveFilesShowRequest,
	DriveFilesShowResponse,
	DriveFilesUpdateRequest,
	DriveFilesUpdateResponse,
	DriveFilesUploadFromUrlRequest,
	DriveFoldersRequest,
	DriveFoldersResponse,
	DriveFoldersCreateRequest,
	DriveFoldersCreateResponse,
	DriveFoldersDeleteRequest,
	DriveFoldersFindRequest,
	DriveFoldersFindResponse,
	DriveFoldersShowRequest,
	DriveFoldersShowResponse,
	DriveFoldersUpdateRequest,
	DriveFoldersUpdateResponse,
	DriveStreamRequest,
	DriveStreamResponse,
	EmailAddressAvailableRequest,
	EmailAddressAvailableResponse,
	EndpointRequest,
	EndpointResponse,
	EndpointsResponse,
	FederationFollowersRequest,
	FederationFollowersResponse,
	FederationFollowingRequest,
	FederationFollowingResponse,
	FederationInstancesRequest,
	FederationInstancesResponse,
	FederationShowInstanceRequest,
	FederationShowInstanceResponse,
	FederationUpdateRemoteUserRequest,
	FederationUsersRequest,
	FederationUsersResponse,
	FederationStatsRequest,
	FederationStatsResponse,
	FollowingCreateRequest,
	FollowingCreateResponse,
	FollowingDeleteRequest,
	FollowingDeleteResponse,
	FollowingUpdateRequest,
	FollowingUpdateResponse,
	FollowingUpdateAllRequest,
	FollowingInvalidateRequest,
	FollowingInvalidateResponse,
	FollowingRequestsAcceptRequest,
	FollowingRequestsCancelRequest,
	FollowingRequestsCancelResponse,
	FollowingRequestsListRequest,
	FollowingRequestsListResponse,
	FollowingRequestsRejectRequest,
	GalleryFeaturedRequest,
	GalleryFeaturedResponse,
	GalleryPopularResponse,
	GalleryPostsRequest,
	GalleryPostsResponse,
	GalleryPostsCreateRequest,
	GalleryPostsCreateResponse,
	GalleryPostsDeleteRequest,
	GalleryPostsLikeRequest,
	GalleryPostsShowRequest,
	GalleryPostsShowResponse,
	GalleryPostsUnlikeRequest,
	GalleryPostsUpdateRequest,
	GalleryPostsUpdateResponse,
	GetOnlineUsersCountResponse,
	GetAvatarDecorationsResponse,
	HashtagsListRequest,
	HashtagsListResponse,
	HashtagsSearchRequest,
	HashtagsSearchResponse,
	HashtagsShowRequest,
	HashtagsShowResponse,
	HashtagsTrendResponse,
	HashtagsUsersRequest,
	HashtagsUsersResponse,
	IResponse,
	I2faDoneRequest,
	I2faKeyDoneRequest,
	I2faKeyDoneResponse,
	I2faPasswordLessRequest,
	I2faRegisterKeyRequest,
	I2faRegisterKeyResponse,
	I2faRegisterRequest,
	I2faRegisterResponse,
	I2faUpdateKeyRequest,
	I2faRemoveKeyRequest,
	I2faUnregisterRequest,
	IAppsRequest,
	IAppsResponse,
	IAuthorizedAppsRequest,
	IAuthorizedAppsResponse,
	IClaimAchievementRequest,
	IChangePasswordRequest,
	IDeleteAccountRequest,
	IExportFollowingRequest,
	IFavoritesRequest,
	IFavoritesResponse,
	IGalleryLikesRequest,
	IGalleryLikesResponse,
	IGalleryPostsRequest,
	IGalleryPostsResponse,
	IImportBlockingRequest,
	IImportFollowingRequest,
	IImportMutingRequest,
	IImportUserListsRequest,
	IImportAntennasRequest,
	INotificationsRequest,
	INotificationsResponse,
	INotificationsGroupedRequest,
	INotificationsGroupedResponse,
	IPageLikesRequest,
	IPageLikesResponse,
	IPagesRequest,
	IPagesResponse,
	IPinRequest,
	IPinResponse,
	IReadAnnouncementRequest,
	IRegenerateTokenRequest,
	IRegistryGetAllRequest,
	IRegistryGetAllResponse,
	IRegistryGetDetailRequest,
	IRegistryGetDetailResponse,
	IRegistryGetRequest,
	IRegistryGetResponse,
	IRegistryKeysWithTypeRequest,
	IRegistryKeysWithTypeResponse,
	IRegistryKeysRequest,
	IRegistryRemoveRequest,
	IRegistryScopesWithDomainResponse,
	IRegistrySetRequest,
	IRevokeTokenRequest,
	ISigninHistoryRequest,
	ISigninHistoryResponse,
	IUnpinRequest,
	IUnpinResponse,
	IUpdateEmailRequest,
	IUpdateEmailResponse,
	IUpdateRequest,
	IUpdateResponse,
	IMoveRequest,
	IMoveResponse,
	IWebhooksCreateRequest,
	IWebhooksCreateResponse,
	IWebhooksListResponse,
	IWebhooksShowRequest,
	IWebhooksShowResponse,
	IWebhooksUpdateRequest,
	IWebhooksDeleteRequest,
	InviteCreateResponse,
	InviteDeleteRequest,
	InviteListRequest,
	InviteListResponse,
	InviteLimitResponse,
	MetaRequest,
	MetaResponse,
	EmojisResponse,
	EmojiRequest,
	EmojiResponse,
	MiauthGenTokenRequest,
	MiauthGenTokenResponse,
	MuteCreateRequest,
	MuteDeleteRequest,
	MuteListRequest,
	MuteListResponse,
	RenoteMuteCreateRequest,
	RenoteMuteDeleteRequest,
	RenoteMuteListRequest,
	RenoteMuteListResponse,
	MyAppsRequest,
	MyAppsResponse,
	NotesRequest,
	NotesResponse,
	NotesChildrenRequest,
	NotesChildrenResponse,
	NotesClipsRequest,
	NotesClipsResponse,
	NotesConversationRequest,
	NotesConversationResponse,
	NotesCreateRequest,
	NotesCreateResponse,
	NotesDeleteRequest,
	NotesFavoritesCreateRequest,
	NotesFavoritesDeleteRequest,
	NotesFeaturedRequest,
	NotesFeaturedResponse,
	NotesGlobalTimelineRequest,
	NotesGlobalTimelineResponse,
	NotesHybridTimelineRequest,
	NotesHybridTimelineResponse,
	NotesLocalTimelineRequest,
	NotesLocalTimelineResponse,
	NotesMentionsRequest,
	NotesMentionsResponse,
	NotesPollsRecommendationRequest,
	NotesPollsRecommendationResponse,
	NotesPollsVoteRequest,
	NotesReactionsRequest,
	NotesReactionsResponse,
	NotesReactionsCreateRequest,
	NotesReactionsDeleteRequest,
	NotesRenotesRequest,
	NotesRenotesResponse,
	NotesRepliesRequest,
	NotesRepliesResponse,
	NotesSearchByTagRequest,
	NotesSearchByTagResponse,
	NotesSearchRequest,
	NotesSearchResponse,
	NotesShowRequest,
	NotesShowResponse,
	NotesStateRequest,
	NotesStateResponse,
	NotesThreadMutingCreateRequest,
	NotesThreadMutingDeleteRequest,
	NotesTimelineRequest,
	NotesTimelineResponse,
	NotesTranslateRequest,
	NotesTranslateResponse,
	NotesUnrenoteRequest,
	NotesUserListTimelineRequest,
	NotesUserListTimelineResponse,
	NotificationsCreateRequest,
	PagePushRequest,
	PagesCreateRequest,
	PagesCreateResponse,
	PagesDeleteRequest,
	PagesFeaturedResponse,
	PagesLikeRequest,
	PagesShowRequest,
	PagesShowResponse,
	PagesUnlikeRequest,
	PagesUpdateRequest,
	FlashCreateRequest,
	FlashCreateResponse,
	FlashDeleteRequest,
	FlashFeaturedResponse,
	FlashLikeRequest,
	FlashShowRequest,
	FlashShowResponse,
	FlashUnlikeRequest,
	FlashUpdateRequest,
	FlashMyRequest,
	FlashMyResponse,
	FlashMyLikesRequest,
	FlashMyLikesResponse,
	PingResponse,
	PinnedUsersResponse,
	PromoReadRequest,
	RolesListResponse,
	RolesShowRequest,
	RolesShowResponse,
	RolesUsersRequest,
	RolesUsersResponse,
	RolesNotesRequest,
	RolesNotesResponse,
	RequestResetPasswordRequest,
	ResetPasswordRequest,
	ServerInfoResponse,
	StatsResponse,
	SwShowRegistrationRequest,
	SwShowRegistrationResponse,
	SwUpdateRegistrationRequest,
	SwUpdateRegistrationResponse,
	SwRegisterRequest,
	SwRegisterResponse,
	SwUnregisterRequest,
	TestRequest,
	TestResponse,
	UsernameAvailableRequest,
	UsernameAvailableResponse,
	UsersRequest,
	UsersResponse,
	UsersClipsRequest,
	UsersClipsResponse,
	UsersFollowersRequest,
	UsersFollowersResponse,
	UsersFollowingRequest,
	UsersFollowingResponse,
	UsersGalleryPostsRequest,
	UsersGalleryPostsResponse,
	UsersGetFrequentlyRepliedUsersRequest,
	UsersGetFrequentlyRepliedUsersResponse,
	UsersFeaturedNotesRequest,
	UsersFeaturedNotesResponse,
	UsersListsCreateRequest,
	UsersListsCreateResponse,
	UsersListsDeleteRequest,
	UsersListsListRequest,
	UsersListsListResponse,
	UsersListsPullRequest,
	UsersListsPushRequest,
	UsersListsShowRequest,
	UsersListsShowResponse,
	UsersListsFavoriteRequest,
	UsersListsUnfavoriteRequest,
	UsersListsUpdateRequest,
	UsersListsUpdateResponse,
	UsersListsCreateFromPublicRequest,
	UsersListsCreateFromPublicResponse,
	UsersListsUpdateMembershipRequest,
	UsersListsGetMembershipsRequest,
	UsersListsGetMembershipsResponse,
	UsersNotesRequest,
	UsersNotesResponse,
	UsersPagesRequest,
	UsersPagesResponse,
	UsersFlashsRequest,
	UsersFlashsResponse,
	UsersReactionsRequest,
	UsersReactionsResponse,
	UsersRecommendationRequest,
	UsersRecommendationResponse,
	UsersRelationRequest,
	UsersRelationResponse,
	UsersReportAbuseRequest,
	UsersSearchByUsernameAndHostRequest,
	UsersSearchByUsernameAndHostResponse,
	UsersSearchRequest,
	UsersSearchResponse,
	UsersShowRequest,
	UsersShowResponse,
	UsersAchievementsRequest,
	UsersAchievementsResponse,
	UsersUpdateMemoRequest,
	FetchRssRequest,
	FetchRssResponse,
	FetchExternalResourcesRequest,
	FetchExternalResourcesResponse,
	RetentionResponse,
	BubbleGameRegisterRequest,
	BubbleGameRegisterResponse,
	BubbleGameRankingRequest,
	BubbleGameRankingResponse,
	ReversiCancelMatchRequest,
	ReversiCancelMatchResponse,
	ReversiGamesRequest,
	ReversiGamesResponse,
	ReversiMatchRequest,
	ReversiMatchResponse,
	ReversiInvitationsResponse,
	ReversiShowGameRequest,
	ReversiShowGameResponse,
	ReversiSurrenderRequest,
	ReversiVerifyRequest,
	ReversiVerifyResponse,
	MahjongCreateRoomResponse,
	MahjongJoinRoomRequest,
	MahjongJoinRoomResponse,
	MahjongShowRoomRequest,
	MahjongShowRoomResponse,
} from './entities.js';

export type Endpoints = {
	'admin/meta': { req: EmptyRequest; res: AdminMetaResponse };
	'admin/abuse-user-reports': { req: AdminAbuseUserReportsRequest; res: AdminAbuseUserReportsResponse };
	'admin/accounts/create': { req: AdminAccountsCreateRequest; res: AdminAccountsCreateResponse };
	'admin/accounts/delete': { req: AdminAccountsDeleteRequest; res: EmptyResponse };
	'admin/accounts/find-by-email': { req: AdminAccountsFindByEmailRequest; res: AdminAccountsFindByEmailResponse };
	'admin/ad/create': { req: AdminAdCreateRequest; res: AdminAdCreateResponse };
	'admin/ad/delete': { req: AdminAdDeleteRequest; res: EmptyResponse };
	'admin/ad/list': { req: AdminAdListRequest; res: AdminAdListResponse };
	'admin/ad/update': { req: AdminAdUpdateRequest; res: EmptyResponse };
	'admin/announcements/create': { req: AdminAnnouncementsCreateRequest; res: AdminAnnouncementsCreateResponse };
	'admin/announcements/delete': { req: AdminAnnouncementsDeleteRequest; res: EmptyResponse };
	'admin/announcements/list': { req: AdminAnnouncementsListRequest; res: AdminAnnouncementsListResponse };
	'admin/announcements/update': { req: AdminAnnouncementsUpdateRequest; res: EmptyResponse };
	'admin/avatar-decorations/create': { req: AdminAvatarDecorationsCreateRequest; res: EmptyResponse };
	'admin/avatar-decorations/delete': { req: AdminAvatarDecorationsDeleteRequest; res: EmptyResponse };
	'admin/avatar-decorations/list': { req: AdminAvatarDecorationsListRequest; res: AdminAvatarDecorationsListResponse };
	'admin/avatar-decorations/update': { req: AdminAvatarDecorationsUpdateRequest; res: EmptyResponse };
	'admin/delete-all-files-of-a-user': { req: AdminDeleteAllFilesOfAUserRequest; res: EmptyResponse };
	'admin/unset-user-avatar': { req: AdminUnsetUserAvatarRequest; res: EmptyResponse };
	'admin/unset-user-banner': { req: AdminUnsetUserBannerRequest; res: EmptyResponse };
	'admin/drive/clean-remote-files': { req: EmptyRequest; res: EmptyResponse };
	'admin/drive/cleanup': { req: EmptyRequest; res: EmptyResponse };
	'admin/drive/files': { req: AdminDriveFilesRequest; res: AdminDriveFilesResponse };
	'admin/drive/show-file': { req: AdminDriveShowFileRequest; res: AdminDriveShowFileResponse };
	'admin/emoji/add-aliases-bulk': { req: AdminEmojiAddAliasesBulkRequest; res: EmptyResponse };
	'admin/emoji/add': { req: AdminEmojiAddRequest; res: EmptyResponse };
	'admin/emoji/copy': { req: AdminEmojiCopyRequest; res: AdminEmojiCopyResponse };
	'admin/emoji/delete-bulk': { req: AdminEmojiDeleteBulkRequest; res: EmptyResponse };
	'admin/emoji/delete': { req: AdminEmojiDeleteRequest; res: EmptyResponse };
	'admin/emoji/import-zip': { req: AdminEmojiImportZipRequest; res: EmptyResponse };
	'admin/emoji/list-remote': { req: AdminEmojiListRemoteRequest; res: AdminEmojiListRemoteResponse };
	'admin/emoji/list': { req: AdminEmojiListRequest; res: AdminEmojiListResponse };
	'admin/emoji/remove-aliases-bulk': { req: AdminEmojiRemoveAliasesBulkRequest; res: EmptyResponse };
	'admin/emoji/set-aliases-bulk': { req: AdminEmojiSetAliasesBulkRequest; res: EmptyResponse };
	'admin/emoji/set-category-bulk': { req: AdminEmojiSetCategoryBulkRequest; res: EmptyResponse };
	'admin/emoji/set-license-bulk': { req: AdminEmojiSetLicenseBulkRequest; res: EmptyResponse };
	'admin/emoji/update': { req: AdminEmojiUpdateRequest; res: EmptyResponse };
	'admin/federation/delete-all-files': { req: AdminFederationDeleteAllFilesRequest; res: EmptyResponse };
	'admin/federation/refresh-remote-instance-metadata': { req: AdminFederationRefreshRemoteInstanceMetadataRequest; res: EmptyResponse };
	'admin/federation/remove-all-following': { req: AdminFederationRemoveAllFollowingRequest; res: EmptyResponse };
	'admin/federation/update-instance': { req: AdminFederationUpdateInstanceRequest; res: EmptyResponse };
	'admin/get-index-stats': { req: EmptyRequest; res: AdminGetIndexStatsResponse };
	'admin/get-table-stats': { req: EmptyRequest; res: AdminGetTableStatsResponse };
	'admin/get-user-ips': { req: AdminGetUserIpsRequest; res: AdminGetUserIpsResponse };
	'admin/invite/create': { req: AdminInviteCreateRequest; res: AdminInviteCreateResponse };
	'admin/invite/list': { req: AdminInviteListRequest; res: AdminInviteListResponse };
	'admin/promo/create': { req: AdminPromoCreateRequest; res: EmptyResponse };
	'admin/queue/clear': { req: EmptyRequest; res: EmptyResponse };
	'admin/queue/deliver-delayed': { req: EmptyRequest; res: AdminQueueDeliverDelayedResponse };
	'admin/queue/inbox-delayed': { req: EmptyRequest; res: AdminQueueInboxDelayedResponse };
	'admin/queue/promote': { req: AdminQueuePromoteRequest; res: EmptyResponse };
	'admin/queue/stats': { req: EmptyRequest; res: AdminQueueStatsResponse };
	'admin/relays/add': { req: AdminRelaysAddRequest; res: AdminRelaysAddResponse };
	'admin/relays/list': { req: EmptyRequest; res: AdminRelaysListResponse };
	'admin/relays/remove': { req: AdminRelaysRemoveRequest; res: EmptyResponse };
	'admin/reset-password': { req: AdminResetPasswordRequest; res: AdminResetPasswordResponse };
	'admin/resolve-abuse-user-report': { req: AdminResolveAbuseUserReportRequest; res: EmptyResponse };
	'admin/send-email': { req: AdminSendEmailRequest; res: EmptyResponse };
	'admin/server-info': { req: EmptyRequest; res: AdminServerInfoResponse };
	'admin/show-moderation-logs': { req: AdminShowModerationLogsRequest; res: AdminShowModerationLogsResponse };
	'admin/show-user': { req: AdminShowUserRequest; res: AdminShowUserResponse };
	'admin/show-users': { req: AdminShowUsersRequest; res: AdminShowUsersResponse };
	'admin/suspend-user': { req: AdminSuspendUserRequest; res: EmptyResponse };
	'admin/unsuspend-user': { req: AdminUnsuspendUserRequest; res: EmptyResponse };
	'admin/update-meta': { req: AdminUpdateMetaRequest; res: EmptyResponse };
	'admin/delete-account': { req: AdminDeleteAccountRequest; res: AdminDeleteAccountResponse };
	'admin/update-user-note': { req: AdminUpdateUserNoteRequest; res: EmptyResponse };
	'admin/roles/create': { req: AdminRolesCreateRequest; res: AdminRolesCreateResponse };
	'admin/roles/delete': { req: AdminRolesDeleteRequest; res: EmptyResponse };
	'admin/roles/list': { req: EmptyRequest; res: AdminRolesListResponse };
	'admin/roles/show': { req: AdminRolesShowRequest; res: AdminRolesShowResponse };
	'admin/roles/update': { req: AdminRolesUpdateRequest; res: EmptyResponse };
	'admin/roles/assign': { req: AdminRolesAssignRequest; res: EmptyResponse };
	'admin/roles/unassign': { req: AdminRolesUnassignRequest; res: EmptyResponse };
	'admin/roles/update-default-policies': { req: AdminRolesUpdateDefaultPoliciesRequest; res: EmptyResponse };
	'admin/roles/users': { req: AdminRolesUsersRequest; res: AdminRolesUsersResponse };
	'announcements': { req: AnnouncementsRequest; res: AnnouncementsResponse };
	'antennas/create': { req: AntennasCreateRequest; res: AntennasCreateResponse };
	'antennas/delete': { req: AntennasDeleteRequest; res: EmptyResponse };
	'antennas/list': { req: EmptyRequest; res: AntennasListResponse };
	'antennas/notes': { req: AntennasNotesRequest; res: AntennasNotesResponse };
	'antennas/show': { req: AntennasShowRequest; res: AntennasShowResponse };
	'antennas/update': { req: AntennasUpdateRequest; res: AntennasUpdateResponse };
	'ap/get': { req: ApGetRequest; res: ApGetResponse };
	'ap/show': { req: ApShowRequest; res: ApShowResponse };
	'app/create': { req: AppCreateRequest; res: AppCreateResponse };
	'app/show': { req: AppShowRequest; res: AppShowResponse };
	'auth/accept': { req: AuthAcceptRequest; res: EmptyResponse };
	'auth/session/generate': { req: AuthSessionGenerateRequest; res: AuthSessionGenerateResponse };
	'auth/session/show': { req: AuthSessionShowRequest; res: AuthSessionShowResponse };
	'auth/session/userkey': { req: AuthSessionUserkeyRequest; res: AuthSessionUserkeyResponse };
	'blocking/create': { req: BlockingCreateRequest; res: BlockingCreateResponse };
	'blocking/delete': { req: BlockingDeleteRequest; res: BlockingDeleteResponse };
	'blocking/list': { req: BlockingListRequest; res: BlockingListResponse };
	'channels/create': { req: ChannelsCreateRequest; res: ChannelsCreateResponse };
	'channels/featured': { req: EmptyRequest; res: ChannelsFeaturedResponse };
	'channels/follow': { req: ChannelsFollowRequest; res: EmptyResponse };
	'channels/followed': { req: ChannelsFollowedRequest; res: ChannelsFollowedResponse };
	'channels/owned': { req: ChannelsOwnedRequest; res: ChannelsOwnedResponse };
	'channels/show': { req: ChannelsShowRequest; res: ChannelsShowResponse };
	'channels/timeline': { req: ChannelsTimelineRequest; res: ChannelsTimelineResponse };
	'channels/unfollow': { req: ChannelsUnfollowRequest; res: EmptyResponse };
	'channels/update': { req: ChannelsUpdateRequest; res: ChannelsUpdateResponse };
	'channels/favorite': { req: ChannelsFavoriteRequest; res: EmptyResponse };
	'channels/unfavorite': { req: ChannelsUnfavoriteRequest; res: EmptyResponse };
	'channels/my-favorites': { req: EmptyRequest; res: ChannelsMyFavoritesResponse };
	'channels/search': { req: ChannelsSearchRequest; res: ChannelsSearchResponse };
	'charts/active-users': { req: ChartsActiveUsersRequest; res: ChartsActiveUsersResponse };
	'charts/ap-request': { req: ChartsApRequestRequest; res: ChartsApRequestResponse };
	'charts/drive': { req: ChartsDriveRequest; res: ChartsDriveResponse };
	'charts/federation': { req: ChartsFederationRequest; res: ChartsFederationResponse };
	'charts/instance': { req: ChartsInstanceRequest; res: ChartsInstanceResponse };
	'charts/notes': { req: ChartsNotesRequest; res: ChartsNotesResponse };
	'charts/user/drive': { req: ChartsUserDriveRequest; res: ChartsUserDriveResponse };
	'charts/user/following': { req: ChartsUserFollowingRequest; res: ChartsUserFollowingResponse };
	'charts/user/notes': { req: ChartsUserNotesRequest; res: ChartsUserNotesResponse };
	'charts/user/pv': { req: ChartsUserPvRequest; res: ChartsUserPvResponse };
	'charts/user/reactions': { req: ChartsUserReactionsRequest; res: ChartsUserReactionsResponse };
	'charts/users': { req: ChartsUsersRequest; res: ChartsUsersResponse };
	'clips/add-note': { req: ClipsAddNoteRequest; res: EmptyResponse };
	'clips/remove-note': { req: ClipsRemoveNoteRequest; res: EmptyResponse };
	'clips/create': { req: ClipsCreateRequest; res: ClipsCreateResponse };
	'clips/delete': { req: ClipsDeleteRequest; res: EmptyResponse };
	'clips/list': { req: EmptyRequest; res: ClipsListResponse };
	'clips/notes': { req: ClipsNotesRequest; res: ClipsNotesResponse };
	'clips/show': { req: ClipsShowRequest; res: ClipsShowResponse };
	'clips/update': { req: ClipsUpdateRequest; res: ClipsUpdateResponse };
	'clips/favorite': { req: ClipsFavoriteRequest; res: EmptyResponse };
	'clips/unfavorite': { req: ClipsUnfavoriteRequest; res: EmptyResponse };
	'clips/my-favorites': { req: EmptyRequest; res: ClipsMyFavoritesResponse };
	'drive': { req: EmptyRequest; res: DriveResponse };
	'drive/files': { req: DriveFilesRequest; res: DriveFilesResponse };
	'drive/files/attached-notes': { req: DriveFilesAttachedNotesRequest; res: DriveFilesAttachedNotesResponse };
	'drive/files/check-existence': { req: DriveFilesCheckExistenceRequest; res: DriveFilesCheckExistenceResponse };
	'drive/files/create': { req: DriveFilesCreateRequest; res: DriveFilesCreateResponse };
	'drive/files/delete': { req: DriveFilesDeleteRequest; res: EmptyResponse };
	'drive/files/find-by-hash': { req: DriveFilesFindByHashRequest; res: DriveFilesFindByHashResponse };
	'drive/files/find': { req: DriveFilesFindRequest; res: DriveFilesFindResponse };
	'drive/files/show': { req: DriveFilesShowRequest; res: DriveFilesShowResponse };
	'drive/files/update': { req: DriveFilesUpdateRequest; res: DriveFilesUpdateResponse };
	'drive/files/upload-from-url': { req: DriveFilesUploadFromUrlRequest; res: EmptyResponse };
	'drive/folders': { req: DriveFoldersRequest; res: DriveFoldersResponse };
	'drive/folders/create': { req: DriveFoldersCreateRequest; res: DriveFoldersCreateResponse };
	'drive/folders/delete': { req: DriveFoldersDeleteRequest; res: EmptyResponse };
	'drive/folders/find': { req: DriveFoldersFindRequest; res: DriveFoldersFindResponse };
	'drive/folders/show': { req: DriveFoldersShowRequest; res: DriveFoldersShowResponse };
	'drive/folders/update': { req: DriveFoldersUpdateRequest; res: DriveFoldersUpdateResponse };
	'drive/stream': { req: DriveStreamRequest; res: DriveStreamResponse };
	'email-address/available': { req: EmailAddressAvailableRequest; res: EmailAddressAvailableResponse };
	'endpoint': { req: EndpointRequest; res: EndpointResponse };
	'endpoints': { req: EmptyRequest; res: EndpointsResponse };
	'export-custom-emojis': { req: EmptyRequest; res: EmptyResponse };
	'federation/followers': { req: FederationFollowersRequest; res: FederationFollowersResponse };
	'federation/following': { req: FederationFollowingRequest; res: FederationFollowingResponse };
	'federation/instances': { req: FederationInstancesRequest; res: FederationInstancesResponse };
	'federation/show-instance': { req: FederationShowInstanceRequest; res: FederationShowInstanceResponse };
	'federation/update-remote-user': { req: FederationUpdateRemoteUserRequest; res: EmptyResponse };
	'federation/users': { req: FederationUsersRequest; res: FederationUsersResponse };
	'federation/stats': { req: FederationStatsRequest; res: FederationStatsResponse };
	'following/create': { req: FollowingCreateRequest; res: FollowingCreateResponse };
	'following/delete': { req: FollowingDeleteRequest; res: FollowingDeleteResponse };
	'following/update': { req: FollowingUpdateRequest; res: FollowingUpdateResponse };
	'following/update-all': { req: FollowingUpdateAllRequest; res: EmptyResponse };
	'following/invalidate': { req: FollowingInvalidateRequest; res: FollowingInvalidateResponse };
	'following/requests/accept': { req: FollowingRequestsAcceptRequest; res: EmptyResponse };
	'following/requests/cancel': { req: FollowingRequestsCancelRequest; res: FollowingRequestsCancelResponse };
	'following/requests/list': { req: FollowingRequestsListRequest; res: FollowingRequestsListResponse };
	'following/requests/reject': { req: FollowingRequestsRejectRequest; res: EmptyResponse };
	'gallery/featured': { req: GalleryFeaturedRequest; res: GalleryFeaturedResponse };
	'gallery/popular': { req: EmptyRequest; res: GalleryPopularResponse };
	'gallery/posts': { req: GalleryPostsRequest; res: GalleryPostsResponse };
	'gallery/posts/create': { req: GalleryPostsCreateRequest; res: GalleryPostsCreateResponse };
	'gallery/posts/delete': { req: GalleryPostsDeleteRequest; res: EmptyResponse };
	'gallery/posts/like': { req: GalleryPostsLikeRequest; res: EmptyResponse };
	'gallery/posts/show': { req: GalleryPostsShowRequest; res: GalleryPostsShowResponse };
	'gallery/posts/unlike': { req: GalleryPostsUnlikeRequest; res: EmptyResponse };
	'gallery/posts/update': { req: GalleryPostsUpdateRequest; res: GalleryPostsUpdateResponse };
	'get-online-users-count': { req: EmptyRequest; res: GetOnlineUsersCountResponse };
	'get-avatar-decorations': { req: EmptyRequest; res: GetAvatarDecorationsResponse };
	'hashtags/list': { req: HashtagsListRequest; res: HashtagsListResponse };
	'hashtags/search': { req: HashtagsSearchRequest; res: HashtagsSearchResponse };
	'hashtags/show': { req: HashtagsShowRequest; res: HashtagsShowResponse };
	'hashtags/trend': { req: EmptyRequest; res: HashtagsTrendResponse };
	'hashtags/users': { req: HashtagsUsersRequest; res: HashtagsUsersResponse };
	'i': { req: EmptyRequest; res: IResponse };
	'i/2fa/done': { req: I2faDoneRequest; res: EmptyResponse };
	'i/2fa/key-done': { req: I2faKeyDoneRequest; res: I2faKeyDoneResponse };
	'i/2fa/password-less': { req: I2faPasswordLessRequest; res: EmptyResponse };
	'i/2fa/register-key': { req: I2faRegisterKeyRequest; res: I2faRegisterKeyResponse };
	'i/2fa/register': { req: I2faRegisterRequest; res: I2faRegisterResponse };
	'i/2fa/update-key': { req: I2faUpdateKeyRequest; res: EmptyResponse };
	'i/2fa/remove-key': { req: I2faRemoveKeyRequest; res: EmptyResponse };
	'i/2fa/unregister': { req: I2faUnregisterRequest; res: EmptyResponse };
	'i/apps': { req: IAppsRequest; res: IAppsResponse };
	'i/authorized-apps': { req: IAuthorizedAppsRequest; res: IAuthorizedAppsResponse };
	'i/claim-achievement': { req: IClaimAchievementRequest; res: EmptyResponse };
	'i/change-password': { req: IChangePasswordRequest; res: EmptyResponse };
	'i/delete-account': { req: IDeleteAccountRequest; res: EmptyResponse };
	'i/export-blocking': { req: EmptyRequest; res: EmptyResponse };
	'i/export-following': { req: IExportFollowingRequest; res: EmptyResponse };
	'i/export-mute': { req: EmptyRequest; res: EmptyResponse };
	'i/export-notes': { req: EmptyRequest; res: EmptyResponse };
	'i/export-clips': { req: EmptyRequest; res: EmptyResponse };
	'i/export-favorites': { req: EmptyRequest; res: EmptyResponse };
	'i/export-user-lists': { req: EmptyRequest; res: EmptyResponse };
	'i/export-antennas': { req: EmptyRequest; res: EmptyResponse };
	'i/favorites': { req: IFavoritesRequest; res: IFavoritesResponse };
	'i/gallery/likes': { req: IGalleryLikesRequest; res: IGalleryLikesResponse };
	'i/gallery/posts': { req: IGalleryPostsRequest; res: IGalleryPostsResponse };
	'i/import-blocking': { req: IImportBlockingRequest; res: EmptyResponse };
	'i/import-following': { req: IImportFollowingRequest; res: EmptyResponse };
	'i/import-muting': { req: IImportMutingRequest; res: EmptyResponse };
	'i/import-user-lists': { req: IImportUserListsRequest; res: EmptyResponse };
	'i/import-antennas': { req: IImportAntennasRequest; res: EmptyResponse };
	'i/notifications': { req: INotificationsRequest; res: INotificationsResponse };
	'i/notifications-grouped': { req: INotificationsGroupedRequest; res: INotificationsGroupedResponse };
	'i/page-likes': { req: IPageLikesRequest; res: IPageLikesResponse };
	'i/pages': { req: IPagesRequest; res: IPagesResponse };
	'i/pin': { req: IPinRequest; res: IPinResponse };
	'i/read-all-unread-notes': { req: EmptyRequest; res: EmptyResponse };
	'i/read-announcement': { req: IReadAnnouncementRequest; res: EmptyResponse };
	'i/regenerate-token': { req: IRegenerateTokenRequest; res: EmptyResponse };
	'i/registry/get-all': { req: IRegistryGetAllRequest; res: IRegistryGetAllResponse };
	'i/registry/get-detail': { req: IRegistryGetDetailRequest; res: IRegistryGetDetailResponse };
	'i/registry/get': { req: IRegistryGetRequest; res: IRegistryGetResponse };
	'i/registry/keys-with-type': { req: IRegistryKeysWithTypeRequest; res: IRegistryKeysWithTypeResponse };
	'i/registry/keys': { req: IRegistryKeysRequest; res: EmptyResponse };
	'i/registry/remove': { req: IRegistryRemoveRequest; res: EmptyResponse };
	'i/registry/scopes-with-domain': { req: EmptyRequest; res: IRegistryScopesWithDomainResponse };
	'i/registry/set': { req: IRegistrySetRequest; res: EmptyResponse };
	'i/revoke-token': { req: IRevokeTokenRequest; res: EmptyResponse };
	'i/signin-history': { req: ISigninHistoryRequest; res: ISigninHistoryResponse };
	'i/unpin': { req: IUnpinRequest; res: IUnpinResponse };
	'i/update-email': { req: IUpdateEmailRequest; res: IUpdateEmailResponse };
	'i/update': { req: IUpdateRequest; res: IUpdateResponse };
	'i/move': { req: IMoveRequest; res: IMoveResponse };
	'i/webhooks/create': { req: IWebhooksCreateRequest; res: IWebhooksCreateResponse };
	'i/webhooks/list': { req: EmptyRequest; res: IWebhooksListResponse };
	'i/webhooks/show': { req: IWebhooksShowRequest; res: IWebhooksShowResponse };
	'i/webhooks/update': { req: IWebhooksUpdateRequest; res: EmptyResponse };
	'i/webhooks/delete': { req: IWebhooksDeleteRequest; res: EmptyResponse };
	'invite/create': { req: EmptyRequest; res: InviteCreateResponse };
	'invite/delete': { req: InviteDeleteRequest; res: EmptyResponse };
	'invite/list': { req: InviteListRequest; res: InviteListResponse };
	'invite/limit': { req: EmptyRequest; res: InviteLimitResponse };
	'meta': { req: MetaRequest; res: MetaResponse };
	'emojis': { req: EmptyRequest; res: EmojisResponse };
	'emoji': { req: EmojiRequest; res: EmojiResponse };
	'miauth/gen-token': { req: MiauthGenTokenRequest; res: MiauthGenTokenResponse };
	'mute/create': { req: MuteCreateRequest; res: EmptyResponse };
	'mute/delete': { req: MuteDeleteRequest; res: EmptyResponse };
	'mute/list': { req: MuteListRequest; res: MuteListResponse };
	'renote-mute/create': { req: RenoteMuteCreateRequest; res: EmptyResponse };
	'renote-mute/delete': { req: RenoteMuteDeleteRequest; res: EmptyResponse };
	'renote-mute/list': { req: RenoteMuteListRequest; res: RenoteMuteListResponse };
	'my/apps': { req: MyAppsRequest; res: MyAppsResponse };
	'notes': { req: NotesRequest; res: NotesResponse };
	'notes/children': { req: NotesChildrenRequest; res: NotesChildrenResponse };
	'notes/clips': { req: NotesClipsRequest; res: NotesClipsResponse };
	'notes/conversation': { req: NotesConversationRequest; res: NotesConversationResponse };
	'notes/create': { req: NotesCreateRequest; res: NotesCreateResponse };
	'notes/delete': { req: NotesDeleteRequest; res: EmptyResponse };
	'notes/favorites/create': { req: NotesFavoritesCreateRequest; res: EmptyResponse };
	'notes/favorites/delete': { req: NotesFavoritesDeleteRequest; res: EmptyResponse };
	'notes/featured': { req: NotesFeaturedRequest; res: NotesFeaturedResponse };
	'notes/global-timeline': { req: NotesGlobalTimelineRequest; res: NotesGlobalTimelineResponse };
	'notes/hybrid-timeline': { req: NotesHybridTimelineRequest; res: NotesHybridTimelineResponse };
	'notes/local-timeline': { req: NotesLocalTimelineRequest; res: NotesLocalTimelineResponse };
	'notes/mentions': { req: NotesMentionsRequest; res: NotesMentionsResponse };
	'notes/polls/recommendation': { req: NotesPollsRecommendationRequest; res: NotesPollsRecommendationResponse };
	'notes/polls/vote': { req: NotesPollsVoteRequest; res: EmptyResponse };
	'notes/reactions': { req: NotesReactionsRequest; res: NotesReactionsResponse };
	'notes/reactions/create': { req: NotesReactionsCreateRequest; res: EmptyResponse };
	'notes/reactions/delete': { req: NotesReactionsDeleteRequest; res: EmptyResponse };
	'notes/renotes': { req: NotesRenotesRequest; res: NotesRenotesResponse };
	'notes/replies': { req: NotesRepliesRequest; res: NotesRepliesResponse };
	'notes/search-by-tag': { req: NotesSearchByTagRequest; res: NotesSearchByTagResponse };
	'notes/search': { req: NotesSearchRequest; res: NotesSearchResponse };
	'notes/show': { req: NotesShowRequest; res: NotesShowResponse };
	'notes/state': { req: NotesStateRequest; res: NotesStateResponse };
	'notes/thread-muting/create': { req: NotesThreadMutingCreateRequest; res: EmptyResponse };
	'notes/thread-muting/delete': { req: NotesThreadMutingDeleteRequest; res: EmptyResponse };
	'notes/timeline': { req: NotesTimelineRequest; res: NotesTimelineResponse };
	'notes/translate': { req: NotesTranslateRequest; res: NotesTranslateResponse };
	'notes/unrenote': { req: NotesUnrenoteRequest; res: EmptyResponse };
	'notes/user-list-timeline': { req: NotesUserListTimelineRequest; res: NotesUserListTimelineResponse };
	'notifications/create': { req: NotificationsCreateRequest; res: EmptyResponse };
	'notifications/mark-all-as-read': { req: EmptyRequest; res: EmptyResponse };
	'notifications/test-notification': { req: EmptyRequest; res: EmptyResponse };
	'page-push': { req: PagePushRequest; res: EmptyResponse };
	'pages/create': { req: PagesCreateRequest; res: PagesCreateResponse };
	'pages/delete': { req: PagesDeleteRequest; res: EmptyResponse };
	'pages/featured': { req: EmptyRequest; res: PagesFeaturedResponse };
	'pages/like': { req: PagesLikeRequest; res: EmptyResponse };
	'pages/show': { req: PagesShowRequest; res: PagesShowResponse };
	'pages/unlike': { req: PagesUnlikeRequest; res: EmptyResponse };
	'pages/update': { req: PagesUpdateRequest; res: EmptyResponse };
	'flash/create': { req: FlashCreateRequest; res: FlashCreateResponse };
	'flash/delete': { req: FlashDeleteRequest; res: EmptyResponse };
	'flash/featured': { req: EmptyRequest; res: FlashFeaturedResponse };
	'flash/like': { req: FlashLikeRequest; res: EmptyResponse };
	'flash/show': { req: FlashShowRequest; res: FlashShowResponse };
	'flash/unlike': { req: FlashUnlikeRequest; res: EmptyResponse };
	'flash/update': { req: FlashUpdateRequest; res: EmptyResponse };
	'flash/my': { req: FlashMyRequest; res: FlashMyResponse };
	'flash/my-likes': { req: FlashMyLikesRequest; res: FlashMyLikesResponse };
	'ping': { req: EmptyRequest; res: PingResponse };
	'pinned-users': { req: EmptyRequest; res: PinnedUsersResponse };
	'promo/read': { req: PromoReadRequest; res: EmptyResponse };
	'roles/list': { req: EmptyRequest; res: RolesListResponse };
	'roles/show': { req: RolesShowRequest; res: RolesShowResponse };
	'roles/users': { req: RolesUsersRequest; res: RolesUsersResponse };
	'roles/notes': { req: RolesNotesRequest; res: RolesNotesResponse };
	'request-reset-password': { req: RequestResetPasswordRequest; res: EmptyResponse };
	'reset-db': { req: EmptyRequest; res: EmptyResponse };
	'reset-password': { req: ResetPasswordRequest; res: EmptyResponse };
	'server-info': { req: EmptyRequest; res: ServerInfoResponse };
	'stats': { req: EmptyRequest; res: StatsResponse };
	'sw/show-registration': { req: SwShowRegistrationRequest; res: SwShowRegistrationResponse };
	'sw/update-registration': { req: SwUpdateRegistrationRequest; res: SwUpdateRegistrationResponse };
	'sw/register': { req: SwRegisterRequest; res: SwRegisterResponse };
	'sw/unregister': { req: SwUnregisterRequest; res: EmptyResponse };
	'test': { req: TestRequest; res: TestResponse };
	'username/available': { req: UsernameAvailableRequest; res: UsernameAvailableResponse };
	'users': { req: UsersRequest; res: UsersResponse };
	'users/clips': { req: UsersClipsRequest; res: UsersClipsResponse };
	'users/followers': { req: UsersFollowersRequest; res: UsersFollowersResponse };
	'users/following': { req: UsersFollowingRequest; res: UsersFollowingResponse };
	'users/gallery/posts': { req: UsersGalleryPostsRequest; res: UsersGalleryPostsResponse };
	'users/get-frequently-replied-users': { req: UsersGetFrequentlyRepliedUsersRequest; res: UsersGetFrequentlyRepliedUsersResponse };
	'users/featured-notes': { req: UsersFeaturedNotesRequest; res: UsersFeaturedNotesResponse };
	'users/lists/create': { req: UsersListsCreateRequest; res: UsersListsCreateResponse };
	'users/lists/delete': { req: UsersListsDeleteRequest; res: EmptyResponse };
	'users/lists/list': { req: UsersListsListRequest; res: UsersListsListResponse };
	'users/lists/pull': { req: UsersListsPullRequest; res: EmptyResponse };
	'users/lists/push': { req: UsersListsPushRequest; res: EmptyResponse };
	'users/lists/show': { req: UsersListsShowRequest; res: UsersListsShowResponse };
	'users/lists/favorite': { req: UsersListsFavoriteRequest; res: EmptyResponse };
	'users/lists/unfavorite': { req: UsersListsUnfavoriteRequest; res: EmptyResponse };
	'users/lists/update': { req: UsersListsUpdateRequest; res: UsersListsUpdateResponse };
	'users/lists/create-from-public': { req: UsersListsCreateFromPublicRequest; res: UsersListsCreateFromPublicResponse };
	'users/lists/update-membership': { req: UsersListsUpdateMembershipRequest; res: EmptyResponse };
	'users/lists/get-memberships': { req: UsersListsGetMembershipsRequest; res: UsersListsGetMembershipsResponse };
	'users/notes': { req: UsersNotesRequest; res: UsersNotesResponse };
	'users/pages': { req: UsersPagesRequest; res: UsersPagesResponse };
	'users/flashs': { req: UsersFlashsRequest; res: UsersFlashsResponse };
	'users/reactions': { req: UsersReactionsRequest; res: UsersReactionsResponse };
	'users/recommendation': { req: UsersRecommendationRequest; res: UsersRecommendationResponse };
	'users/relation': { req: UsersRelationRequest; res: UsersRelationResponse };
	'users/report-abuse': { req: UsersReportAbuseRequest; res: EmptyResponse };
	'users/search-by-username-and-host': { req: UsersSearchByUsernameAndHostRequest; res: UsersSearchByUsernameAndHostResponse };
	'users/search': { req: UsersSearchRequest; res: UsersSearchResponse };
	'users/show': { req: UsersShowRequest; res: UsersShowResponse };
	'users/achievements': { req: UsersAchievementsRequest; res: UsersAchievementsResponse };
	'users/update-memo': { req: UsersUpdateMemoRequest; res: EmptyResponse };
	'fetch-rss': { req: FetchRssRequest; res: FetchRssResponse };
	'fetch-external-resources': { req: FetchExternalResourcesRequest; res: FetchExternalResourcesResponse };
	'retention': { req: EmptyRequest; res: RetentionResponse };
	'bubble-game/register': { req: BubbleGameRegisterRequest; res: BubbleGameRegisterResponse };
	'bubble-game/ranking': { req: BubbleGameRankingRequest; res: BubbleGameRankingResponse };
	'reversi/cancel-match': { req: ReversiCancelMatchRequest; res: ReversiCancelMatchResponse };
	'reversi/games': { req: ReversiGamesRequest; res: ReversiGamesResponse };
	'reversi/match': { req: ReversiMatchRequest; res: ReversiMatchResponse };
	'reversi/invitations': { req: EmptyRequest; res: ReversiInvitationsResponse };
	'reversi/show-game': { req: ReversiShowGameRequest; res: ReversiShowGameResponse };
	'reversi/surrender': { req: ReversiSurrenderRequest; res: EmptyResponse };
	'reversi/verify': { req: ReversiVerifyRequest; res: ReversiVerifyResponse };
	'mahjong/create-room': { req: EmptyRequest; res: MahjongCreateRoomResponse };
	'mahjong/join-room': { req: MahjongJoinRoomRequest; res: MahjongJoinRoomResponse };
	'mahjong/show-room': { req: MahjongShowRoomRequest; res: MahjongShowRoomResponse };
}<|MERGE_RESOLUTION|>--- conflicted
+++ resolved
@@ -1,10 +1,6 @@
 /*
- * version: 2024.2.0-beta.8
-<<<<<<< HEAD
- * generatedAt: 2024-02-01T07:26:02.478Z
-=======
- * generatedAt: 2024-02-04T11:51:13.595Z
->>>>>>> 03351cec
+ * version: 2024.2.0-beta.9
+ * generatedAt: 2024-02-05T02:03:49.795Z
  */
 
 import type {
