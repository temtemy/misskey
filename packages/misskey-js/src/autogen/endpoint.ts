/*
<<<<<<< HEAD
 * version: 2024.2.0-beta.9
 * generatedAt: 2024-02-05T12:53:08.667Z
=======
 * version: 2024.2.0-beta.8
 * generatedAt: 2024-02-04T16:51:09.467Z
>>>>>>> 500ea793
 */

import type {
	EmptyRequest,
	EmptyResponse,
	AdminMetaResponse,
	AdminAbuseUserReportsRequest,
	AdminAbuseUserReportsResponse,
	AdminAccountsCreateRequest,
	AdminAccountsCreateResponse,
	AdminAccountsDeleteRequest,
	AdminAccountsFindByEmailRequest,
	AdminAccountsFindByEmailResponse,
	AdminAdCreateRequest,
	AdminAdCreateResponse,
	AdminAdDeleteRequest,
	AdminAdListRequest,
	AdminAdListResponse,
	AdminAdUpdateRequest,
	AdminAnnouncementsCreateRequest,
	AdminAnnouncementsCreateResponse,
	AdminAnnouncementsDeleteRequest,
	AdminAnnouncementsListRequest,
	AdminAnnouncementsListResponse,
	AdminAnnouncementsUpdateRequest,
	AdminAvatarDecorationsCreateRequest,
	AdminAvatarDecorationsDeleteRequest,
	AdminAvatarDecorationsListRequest,
	AdminAvatarDecorationsListResponse,
	AdminAvatarDecorationsUpdateRequest,
	AdminDeleteAllFilesOfAUserRequest,
	AdminUnsetUserAvatarRequest,
	AdminUnsetUserBannerRequest,
	AdminDriveFilesRequest,
	AdminDriveFilesResponse,
	AdminDriveShowFileRequest,
	AdminDriveShowFileResponse,
	AdminEmojiAddAliasesBulkRequest,
	AdminEmojiAddRequest,
	AdminEmojiCopyRequest,
	AdminEmojiCopyResponse,
	AdminEmojiDeleteBulkRequest,
	AdminEmojiDeleteRequest,
	AdminEmojiImportZipRequest,
	AdminEmojiListRemoteRequest,
	AdminEmojiListRemoteResponse,
	AdminEmojiListRequest,
	AdminEmojiListResponse,
	AdminEmojiRemoveAliasesBulkRequest,
	AdminEmojiSetAliasesBulkRequest,
	AdminEmojiSetCategoryBulkRequest,
	AdminEmojiSetLicenseBulkRequest,
	AdminEmojiUpdateRequest,
	AdminFederationDeleteAllFilesRequest,
	AdminFederationRefreshRemoteInstanceMetadataRequest,
	AdminFederationRemoveAllFollowingRequest,
	AdminFederationUpdateInstanceRequest,
	AdminGetIndexStatsResponse,
	AdminGetTableStatsResponse,
	AdminGetUserIpsRequest,
	AdminGetUserIpsResponse,
	AdminInviteCreateRequest,
	AdminInviteCreateResponse,
	AdminInviteListRequest,
	AdminInviteListResponse,
	AdminPromoCreateRequest,
	AdminQueueDeliverDelayedResponse,
	AdminQueueInboxDelayedResponse,
	AdminQueuePromoteRequest,
	AdminQueueStatsResponse,
	AdminRelaysAddRequest,
	AdminRelaysAddResponse,
	AdminRelaysListResponse,
	AdminRelaysRemoveRequest,
	AdminResetPasswordRequest,
	AdminResetPasswordResponse,
	AdminResolveAbuseUserReportRequest,
	AdminSendEmailRequest,
	AdminServerInfoResponse,
	AdminShowModerationLogsRequest,
	AdminShowModerationLogsResponse,
	AdminShowUserRequest,
	AdminShowUserResponse,
	AdminShowUsersRequest,
	AdminShowUsersResponse,
	AdminSuspendUserRequest,
	AdminUnsuspendUserRequest,
	AdminUpdateMetaRequest,
	AdminDeleteAccountRequest,
	AdminDeleteAccountResponse,
	AdminUpdateUserNoteRequest,
	AdminRolesCreateRequest,
	AdminRolesCreateResponse,
	AdminRolesDeleteRequest,
	AdminRolesListResponse,
	AdminRolesShowRequest,
	AdminRolesShowResponse,
	AdminRolesUpdateRequest,
	AdminRolesAssignRequest,
	AdminRolesUnassignRequest,
	AdminRolesUpdateDefaultPoliciesRequest,
	AdminRolesUsersRequest,
	AdminRolesUsersResponse,
	AnnouncementsRequest,
	AnnouncementsResponse,
	AntennasCreateRequest,
	AntennasCreateResponse,
	AntennasDeleteRequest,
	AntennasListResponse,
	AntennasNotesRequest,
	AntennasNotesResponse,
	AntennasShowRequest,
	AntennasShowResponse,
	AntennasUpdateRequest,
	AntennasUpdateResponse,
	ApGetRequest,
	ApGetResponse,
	ApShowRequest,
	ApShowResponse,
	AppCreateRequest,
	AppCreateResponse,
	AppShowRequest,
	AppShowResponse,
	AuthAcceptRequest,
	AuthSessionGenerateRequest,
	AuthSessionGenerateResponse,
	AuthSessionShowRequest,
	AuthSessionShowResponse,
	AuthSessionUserkeyRequest,
	AuthSessionUserkeyResponse,
	BlockingCreateRequest,
	BlockingCreateResponse,
	BlockingDeleteRequest,
	BlockingDeleteResponse,
	BlockingListRequest,
	BlockingListResponse,
	ChannelsCreateRequest,
	ChannelsCreateResponse,
	ChannelsFeaturedResponse,
	ChannelsFollowRequest,
	ChannelsFollowedRequest,
	ChannelsFollowedResponse,
	ChannelsOwnedRequest,
	ChannelsOwnedResponse,
	ChannelsShowRequest,
	ChannelsShowResponse,
	ChannelsTimelineRequest,
	ChannelsTimelineResponse,
	ChannelsUnfollowRequest,
	ChannelsUpdateRequest,
	ChannelsUpdateResponse,
	ChannelsFavoriteRequest,
	ChannelsUnfavoriteRequest,
	ChannelsMyFavoritesResponse,
	ChannelsSearchRequest,
	ChannelsSearchResponse,
	ChartsActiveUsersRequest,
	ChartsActiveUsersResponse,
	ChartsApRequestRequest,
	ChartsApRequestResponse,
	ChartsDriveRequest,
	ChartsDriveResponse,
	ChartsFederationRequest,
	ChartsFederationResponse,
	ChartsInstanceRequest,
	ChartsInstanceResponse,
	ChartsNotesRequest,
	ChartsNotesResponse,
	ChartsUserDriveRequest,
	ChartsUserDriveResponse,
	ChartsUserFollowingRequest,
	ChartsUserFollowingResponse,
	ChartsUserNotesRequest,
	ChartsUserNotesResponse,
	ChartsUserPvRequest,
	ChartsUserPvResponse,
	ChartsUserReactionsRequest,
	ChartsUserReactionsResponse,
	ChartsUsersRequest,
	ChartsUsersResponse,
	ClipsAddNoteRequest,
	ClipsRemoveNoteRequest,
	ClipsCreateRequest,
	ClipsCreateResponse,
	ClipsDeleteRequest,
	ClipsListResponse,
	ClipsNotesRequest,
	ClipsNotesResponse,
	ClipsShowRequest,
	ClipsShowResponse,
	ClipsUpdateRequest,
	ClipsUpdateResponse,
	ClipsFavoriteRequest,
	ClipsUnfavoriteRequest,
	ClipsMyFavoritesResponse,
	DriveResponse,
	DriveFilesRequest,
	DriveFilesResponse,
	DriveFilesAttachedNotesRequest,
	DriveFilesAttachedNotesResponse,
	DriveFilesCheckExistenceRequest,
	DriveFilesCheckExistenceResponse,
	DriveFilesCreateRequest,
	DriveFilesCreateResponse,
	DriveFilesDeleteRequest,
	DriveFilesFindByHashRequest,
	DriveFilesFindByHashResponse,
	DriveFilesFindRequest,
	DriveFilesFindResponse,
	DriveFilesShowRequest,
	DriveFilesShowResponse,
	DriveFilesUpdateRequest,
	DriveFilesUpdateResponse,
	DriveFilesUploadFromUrlRequest,
	DriveFoldersRequest,
	DriveFoldersResponse,
	DriveFoldersCreateRequest,
	DriveFoldersCreateResponse,
	DriveFoldersDeleteRequest,
	DriveFoldersFindRequest,
	DriveFoldersFindResponse,
	DriveFoldersShowRequest,
	DriveFoldersShowResponse,
	DriveFoldersUpdateRequest,
	DriveFoldersUpdateResponse,
	DriveStreamRequest,
	DriveStreamResponse,
	EmailAddressAvailableRequest,
	EmailAddressAvailableResponse,
	EndpointRequest,
	EndpointResponse,
	EndpointsResponse,
	FederationFollowersRequest,
	FederationFollowersResponse,
	FederationFollowingRequest,
	FederationFollowingResponse,
	FederationInstancesRequest,
	FederationInstancesResponse,
	FederationShowInstanceRequest,
	FederationShowInstanceResponse,
	FederationUpdateRemoteUserRequest,
	FederationUsersRequest,
	FederationUsersResponse,
	FederationStatsRequest,
	FederationStatsResponse,
	FollowingCreateRequest,
	FollowingCreateResponse,
	FollowingDeleteRequest,
	FollowingDeleteResponse,
	FollowingUpdateRequest,
	FollowingUpdateResponse,
	FollowingUpdateAllRequest,
	FollowingInvalidateRequest,
	FollowingInvalidateResponse,
	FollowingRequestsAcceptRequest,
	FollowingRequestsCancelRequest,
	FollowingRequestsCancelResponse,
	FollowingRequestsListRequest,
	FollowingRequestsListResponse,
	FollowingRequestsRejectRequest,
	GalleryFeaturedRequest,
	GalleryFeaturedResponse,
	GalleryPopularResponse,
	GalleryPostsRequest,
	GalleryPostsResponse,
	GalleryPostsCreateRequest,
	GalleryPostsCreateResponse,
	GalleryPostsDeleteRequest,
	GalleryPostsLikeRequest,
	GalleryPostsShowRequest,
	GalleryPostsShowResponse,
	GalleryPostsUnlikeRequest,
	GalleryPostsUpdateRequest,
	GalleryPostsUpdateResponse,
	GetOnlineUsersCountResponse,
	GetAvatarDecorationsResponse,
	HashtagsListRequest,
	HashtagsListResponse,
	HashtagsSearchRequest,
	HashtagsSearchResponse,
	HashtagsShowRequest,
	HashtagsShowResponse,
	HashtagsTrendResponse,
	HashtagsUsersRequest,
	HashtagsUsersResponse,
	IResponse,
	I2faDoneRequest,
	I2faKeyDoneRequest,
	I2faKeyDoneResponse,
	I2faPasswordLessRequest,
	I2faRegisterKeyRequest,
	I2faRegisterKeyResponse,
	I2faRegisterRequest,
	I2faRegisterResponse,
	I2faUpdateKeyRequest,
	I2faRemoveKeyRequest,
	I2faUnregisterRequest,
	IAppsRequest,
	IAppsResponse,
	IAuthorizedAppsRequest,
	IAuthorizedAppsResponse,
	IClaimAchievementRequest,
	IChangePasswordRequest,
	IDeleteAccountRequest,
	IExportFollowingRequest,
	IFavoritesRequest,
	IFavoritesResponse,
	IGalleryLikesRequest,
	IGalleryLikesResponse,
	IGalleryPostsRequest,
	IGalleryPostsResponse,
	IImportBlockingRequest,
	IImportFollowingRequest,
	IImportMutingRequest,
	IImportUserListsRequest,
	IImportAntennasRequest,
	INotificationsRequest,
	INotificationsResponse,
	INotificationsGroupedRequest,
	INotificationsGroupedResponse,
	IPageLikesRequest,
	IPageLikesResponse,
	IPagesRequest,
	IPagesResponse,
	IPinRequest,
	IPinResponse,
	IReadAnnouncementRequest,
	IRegenerateTokenRequest,
	IRegistryGetAllRequest,
	IRegistryGetAllResponse,
	IRegistryGetDetailRequest,
	IRegistryGetDetailResponse,
	IRegistryGetRequest,
	IRegistryGetResponse,
	IRegistryKeysWithTypeRequest,
	IRegistryKeysWithTypeResponse,
	IRegistryKeysRequest,
	IRegistryRemoveRequest,
	IRegistryScopesWithDomainResponse,
	IRegistrySetRequest,
	IRevokeTokenRequest,
	ISigninHistoryRequest,
	ISigninHistoryResponse,
	IUnpinRequest,
	IUnpinResponse,
	IUpdateEmailRequest,
	IUpdateEmailResponse,
	IUpdateRequest,
	IUpdateResponse,
	IMoveRequest,
	IMoveResponse,
	IWebhooksCreateRequest,
	IWebhooksCreateResponse,
	IWebhooksListResponse,
	IWebhooksShowRequest,
	IWebhooksShowResponse,
	IWebhooksUpdateRequest,
	IWebhooksDeleteRequest,
	InviteCreateResponse,
	InviteDeleteRequest,
	InviteListRequest,
	InviteListResponse,
	InviteLimitResponse,
	MetaRequest,
	MetaResponse,
	EmojisResponse,
	EmojiRequest,
	EmojiResponse,
	MiauthGenTokenRequest,
	MiauthGenTokenResponse,
	MuteCreateRequest,
	MuteDeleteRequest,
	MuteListRequest,
	MuteListResponse,
	RenoteMuteCreateRequest,
	RenoteMuteDeleteRequest,
	RenoteMuteListRequest,
	RenoteMuteListResponse,
	MyAppsRequest,
	MyAppsResponse,
	NotesRequest,
	NotesResponse,
	NotesChildrenRequest,
	NotesChildrenResponse,
	NotesClipsRequest,
	NotesClipsResponse,
	NotesConversationRequest,
	NotesConversationResponse,
	NotesCreateRequest,
	NotesCreateResponse,
	NotesDeleteRequest,
	NotesFavoritesCreateRequest,
	NotesFavoritesDeleteRequest,
	NotesFeaturedRequest,
	NotesFeaturedResponse,
	NotesGlobalTimelineRequest,
	NotesGlobalTimelineResponse,
	NotesHybridTimelineRequest,
	NotesHybridTimelineResponse,
	NotesLocalTimelineRequest,
	NotesLocalTimelineResponse,
	NotesMentionsRequest,
	NotesMentionsResponse,
	NotesPollsRecommendationRequest,
	NotesPollsRecommendationResponse,
	NotesPollsVoteRequest,
	NotesReactionsRequest,
	NotesReactionsResponse,
	NotesReactionsCreateRequest,
	NotesReactionsDeleteRequest,
	NotesRenotesRequest,
	NotesRenotesResponse,
	NotesRepliesRequest,
	NotesRepliesResponse,
	NotesSearchByTagRequest,
	NotesSearchByTagResponse,
	NotesSearchRequest,
	NotesSearchResponse,
	NotesShowRequest,
	NotesShowResponse,
	NotesStateRequest,
	NotesStateResponse,
	NotesThreadMutingCreateRequest,
	NotesThreadMutingDeleteRequest,
	NotesTimelineRequest,
	NotesTimelineResponse,
	NotesTranslateRequest,
	NotesTranslateResponse,
	NotesUnrenoteRequest,
	NotesUserListTimelineRequest,
	NotesUserListTimelineResponse,
	NotificationsCreateRequest,
	PagePushRequest,
	PagesCreateRequest,
	PagesCreateResponse,
	PagesDeleteRequest,
	PagesFeaturedResponse,
	PagesLikeRequest,
	PagesShowRequest,
	PagesShowResponse,
	PagesUnlikeRequest,
	PagesUpdateRequest,
	FlashCreateRequest,
	FlashCreateResponse,
	FlashDeleteRequest,
	FlashFeaturedResponse,
	FlashLikeRequest,
	FlashShowRequest,
	FlashShowResponse,
	FlashUnlikeRequest,
	FlashUpdateRequest,
	FlashMyRequest,
	FlashMyResponse,
	FlashMyLikesRequest,
	FlashMyLikesResponse,
	PingResponse,
	PinnedUsersResponse,
	PromoReadRequest,
	RolesListResponse,
	RolesShowRequest,
	RolesShowResponse,
	RolesUsersRequest,
	RolesUsersResponse,
	RolesNotesRequest,
	RolesNotesResponse,
	RequestResetPasswordRequest,
	ResetPasswordRequest,
	ServerInfoResponse,
	StatsResponse,
	SwShowRegistrationRequest,
	SwShowRegistrationResponse,
	SwUpdateRegistrationRequest,
	SwUpdateRegistrationResponse,
	SwRegisterRequest,
	SwRegisterResponse,
	SwUnregisterRequest,
	TestRequest,
	TestResponse,
	UsernameAvailableRequest,
	UsernameAvailableResponse,
	UsersRequest,
	UsersResponse,
	UsersClipsRequest,
	UsersClipsResponse,
	UsersFollowersRequest,
	UsersFollowersResponse,
	UsersFollowingRequest,
	UsersFollowingResponse,
	UsersGalleryPostsRequest,
	UsersGalleryPostsResponse,
	UsersGetFrequentlyRepliedUsersRequest,
	UsersGetFrequentlyRepliedUsersResponse,
	UsersFeaturedNotesRequest,
	UsersFeaturedNotesResponse,
	UsersListsCreateRequest,
	UsersListsCreateResponse,
	UsersListsDeleteRequest,
	UsersListsListRequest,
	UsersListsListResponse,
	UsersListsPullRequest,
	UsersListsPushRequest,
	UsersListsShowRequest,
	UsersListsShowResponse,
	UsersListsFavoriteRequest,
	UsersListsUnfavoriteRequest,
	UsersListsUpdateRequest,
	UsersListsUpdateResponse,
	UsersListsCreateFromPublicRequest,
	UsersListsCreateFromPublicResponse,
	UsersListsUpdateMembershipRequest,
	UsersListsGetMembershipsRequest,
	UsersListsGetMembershipsResponse,
	UsersNotesRequest,
	UsersNotesResponse,
	UsersPagesRequest,
	UsersPagesResponse,
	UsersFlashsRequest,
	UsersFlashsResponse,
	UsersReactionsRequest,
	UsersReactionsResponse,
	UsersRecommendationRequest,
	UsersRecommendationResponse,
	UsersRelationRequest,
	UsersRelationResponse,
	UsersReportAbuseRequest,
	UsersSearchByUsernameAndHostRequest,
	UsersSearchByUsernameAndHostResponse,
	UsersSearchRequest,
	UsersSearchResponse,
	UsersShowRequest,
	UsersShowResponse,
	UsersAchievementsRequest,
	UsersAchievementsResponse,
	UsersUpdateMemoRequest,
	FetchRssRequest,
	FetchRssResponse,
	FetchExternalResourcesRequest,
	FetchExternalResourcesResponse,
	RetentionResponse,
	BubbleGameRegisterRequest,
	BubbleGameRegisterResponse,
	BubbleGameRankingRequest,
	BubbleGameRankingResponse,
	ReversiCancelMatchRequest,
	ReversiCancelMatchResponse,
	ReversiGamesRequest,
	ReversiGamesResponse,
	ReversiMatchRequest,
	ReversiMatchResponse,
	ReversiInvitationsResponse,
	ReversiShowGameRequest,
	ReversiShowGameResponse,
	ReversiSurrenderRequest,
	ReversiVerifyRequest,
	ReversiVerifyResponse,
} from './entities.js';

export type Endpoints = {
	'admin/meta': { req: EmptyRequest; res: AdminMetaResponse };
	'admin/abuse-user-reports': { req: AdminAbuseUserReportsRequest; res: AdminAbuseUserReportsResponse };
	'admin/accounts/create': { req: AdminAccountsCreateRequest; res: AdminAccountsCreateResponse };
	'admin/accounts/delete': { req: AdminAccountsDeleteRequest; res: EmptyResponse };
	'admin/accounts/find-by-email': { req: AdminAccountsFindByEmailRequest; res: AdminAccountsFindByEmailResponse };
	'admin/ad/create': { req: AdminAdCreateRequest; res: AdminAdCreateResponse };
	'admin/ad/delete': { req: AdminAdDeleteRequest; res: EmptyResponse };
	'admin/ad/list': { req: AdminAdListRequest; res: AdminAdListResponse };
	'admin/ad/update': { req: AdminAdUpdateRequest; res: EmptyResponse };
	'admin/announcements/create': { req: AdminAnnouncementsCreateRequest; res: AdminAnnouncementsCreateResponse };
	'admin/announcements/delete': { req: AdminAnnouncementsDeleteRequest; res: EmptyResponse };
	'admin/announcements/list': { req: AdminAnnouncementsListRequest; res: AdminAnnouncementsListResponse };
	'admin/announcements/update': { req: AdminAnnouncementsUpdateRequest; res: EmptyResponse };
	'admin/avatar-decorations/create': { req: AdminAvatarDecorationsCreateRequest; res: EmptyResponse };
	'admin/avatar-decorations/delete': { req: AdminAvatarDecorationsDeleteRequest; res: EmptyResponse };
	'admin/avatar-decorations/list': { req: AdminAvatarDecorationsListRequest; res: AdminAvatarDecorationsListResponse };
	'admin/avatar-decorations/update': { req: AdminAvatarDecorationsUpdateRequest; res: EmptyResponse };
	'admin/delete-all-files-of-a-user': { req: AdminDeleteAllFilesOfAUserRequest; res: EmptyResponse };
	'admin/unset-user-avatar': { req: AdminUnsetUserAvatarRequest; res: EmptyResponse };
	'admin/unset-user-banner': { req: AdminUnsetUserBannerRequest; res: EmptyResponse };
	'admin/drive/clean-remote-files': { req: EmptyRequest; res: EmptyResponse };
	'admin/drive/cleanup': { req: EmptyRequest; res: EmptyResponse };
	'admin/drive/files': { req: AdminDriveFilesRequest; res: AdminDriveFilesResponse };
	'admin/drive/show-file': { req: AdminDriveShowFileRequest; res: AdminDriveShowFileResponse };
	'admin/emoji/add-aliases-bulk': { req: AdminEmojiAddAliasesBulkRequest; res: EmptyResponse };
	'admin/emoji/add': { req: AdminEmojiAddRequest; res: EmptyResponse };
	'admin/emoji/copy': { req: AdminEmojiCopyRequest; res: AdminEmojiCopyResponse };
	'admin/emoji/delete-bulk': { req: AdminEmojiDeleteBulkRequest; res: EmptyResponse };
	'admin/emoji/delete': { req: AdminEmojiDeleteRequest; res: EmptyResponse };
	'admin/emoji/import-zip': { req: AdminEmojiImportZipRequest; res: EmptyResponse };
	'admin/emoji/list-remote': { req: AdminEmojiListRemoteRequest; res: AdminEmojiListRemoteResponse };
	'admin/emoji/list': { req: AdminEmojiListRequest; res: AdminEmojiListResponse };
	'admin/emoji/remove-aliases-bulk': { req: AdminEmojiRemoveAliasesBulkRequest; res: EmptyResponse };
	'admin/emoji/set-aliases-bulk': { req: AdminEmojiSetAliasesBulkRequest; res: EmptyResponse };
	'admin/emoji/set-category-bulk': { req: AdminEmojiSetCategoryBulkRequest; res: EmptyResponse };
	'admin/emoji/set-license-bulk': { req: AdminEmojiSetLicenseBulkRequest; res: EmptyResponse };
	'admin/emoji/update': { req: AdminEmojiUpdateRequest; res: EmptyResponse };
	'admin/federation/delete-all-files': { req: AdminFederationDeleteAllFilesRequest; res: EmptyResponse };
	'admin/federation/refresh-remote-instance-metadata': { req: AdminFederationRefreshRemoteInstanceMetadataRequest; res: EmptyResponse };
	'admin/federation/remove-all-following': { req: AdminFederationRemoveAllFollowingRequest; res: EmptyResponse };
	'admin/federation/update-instance': { req: AdminFederationUpdateInstanceRequest; res: EmptyResponse };
	'admin/get-index-stats': { req: EmptyRequest; res: AdminGetIndexStatsResponse };
	'admin/get-table-stats': { req: EmptyRequest; res: AdminGetTableStatsResponse };
	'admin/get-user-ips': { req: AdminGetUserIpsRequest; res: AdminGetUserIpsResponse };
	'admin/invite/create': { req: AdminInviteCreateRequest; res: AdminInviteCreateResponse };
	'admin/invite/list': { req: AdminInviteListRequest; res: AdminInviteListResponse };
	'admin/promo/create': { req: AdminPromoCreateRequest; res: EmptyResponse };
	'admin/queue/clear': { req: EmptyRequest; res: EmptyResponse };
	'admin/queue/deliver-delayed': { req: EmptyRequest; res: AdminQueueDeliverDelayedResponse };
	'admin/queue/inbox-delayed': { req: EmptyRequest; res: AdminQueueInboxDelayedResponse };
	'admin/queue/promote': { req: AdminQueuePromoteRequest; res: EmptyResponse };
	'admin/queue/stats': { req: EmptyRequest; res: AdminQueueStatsResponse };
	'admin/relays/add': { req: AdminRelaysAddRequest; res: AdminRelaysAddResponse };
	'admin/relays/list': { req: EmptyRequest; res: AdminRelaysListResponse };
	'admin/relays/remove': { req: AdminRelaysRemoveRequest; res: EmptyResponse };
	'admin/reset-password': { req: AdminResetPasswordRequest; res: AdminResetPasswordResponse };
	'admin/resolve-abuse-user-report': { req: AdminResolveAbuseUserReportRequest; res: EmptyResponse };
	'admin/send-email': { req: AdminSendEmailRequest; res: EmptyResponse };
	'admin/server-info': { req: EmptyRequest; res: AdminServerInfoResponse };
	'admin/show-moderation-logs': { req: AdminShowModerationLogsRequest; res: AdminShowModerationLogsResponse };
	'admin/show-user': { req: AdminShowUserRequest; res: AdminShowUserResponse };
	'admin/show-users': { req: AdminShowUsersRequest; res: AdminShowUsersResponse };
	'admin/suspend-user': { req: AdminSuspendUserRequest; res: EmptyResponse };
	'admin/unsuspend-user': { req: AdminUnsuspendUserRequest; res: EmptyResponse };
	'admin/update-meta': { req: AdminUpdateMetaRequest; res: EmptyResponse };
	'admin/delete-account': { req: AdminDeleteAccountRequest; res: AdminDeleteAccountResponse };
	'admin/update-user-note': { req: AdminUpdateUserNoteRequest; res: EmptyResponse };
	'admin/roles/create': { req: AdminRolesCreateRequest; res: AdminRolesCreateResponse };
	'admin/roles/delete': { req: AdminRolesDeleteRequest; res: EmptyResponse };
	'admin/roles/list': { req: EmptyRequest; res: AdminRolesListResponse };
	'admin/roles/show': { req: AdminRolesShowRequest; res: AdminRolesShowResponse };
	'admin/roles/update': { req: AdminRolesUpdateRequest; res: EmptyResponse };
	'admin/roles/assign': { req: AdminRolesAssignRequest; res: EmptyResponse };
	'admin/roles/unassign': { req: AdminRolesUnassignRequest; res: EmptyResponse };
	'admin/roles/update-default-policies': { req: AdminRolesUpdateDefaultPoliciesRequest; res: EmptyResponse };
	'admin/roles/users': { req: AdminRolesUsersRequest; res: AdminRolesUsersResponse };
	'announcements': { req: AnnouncementsRequest; res: AnnouncementsResponse };
	'antennas/create': { req: AntennasCreateRequest; res: AntennasCreateResponse };
	'antennas/delete': { req: AntennasDeleteRequest; res: EmptyResponse };
	'antennas/list': { req: EmptyRequest; res: AntennasListResponse };
	'antennas/notes': { req: AntennasNotesRequest; res: AntennasNotesResponse };
	'antennas/show': { req: AntennasShowRequest; res: AntennasShowResponse };
	'antennas/update': { req: AntennasUpdateRequest; res: AntennasUpdateResponse };
	'ap/get': { req: ApGetRequest; res: ApGetResponse };
	'ap/show': { req: ApShowRequest; res: ApShowResponse };
	'app/create': { req: AppCreateRequest; res: AppCreateResponse };
	'app/show': { req: AppShowRequest; res: AppShowResponse };
	'auth/accept': { req: AuthAcceptRequest; res: EmptyResponse };
	'auth/session/generate': { req: AuthSessionGenerateRequest; res: AuthSessionGenerateResponse };
	'auth/session/show': { req: AuthSessionShowRequest; res: AuthSessionShowResponse };
	'auth/session/userkey': { req: AuthSessionUserkeyRequest; res: AuthSessionUserkeyResponse };
	'blocking/create': { req: BlockingCreateRequest; res: BlockingCreateResponse };
	'blocking/delete': { req: BlockingDeleteRequest; res: BlockingDeleteResponse };
	'blocking/list': { req: BlockingListRequest; res: BlockingListResponse };
	'channels/create': { req: ChannelsCreateRequest; res: ChannelsCreateResponse };
	'channels/featured': { req: EmptyRequest; res: ChannelsFeaturedResponse };
	'channels/follow': { req: ChannelsFollowRequest; res: EmptyResponse };
	'channels/followed': { req: ChannelsFollowedRequest; res: ChannelsFollowedResponse };
	'channels/owned': { req: ChannelsOwnedRequest; res: ChannelsOwnedResponse };
	'channels/show': { req: ChannelsShowRequest; res: ChannelsShowResponse };
	'channels/timeline': { req: ChannelsTimelineRequest; res: ChannelsTimelineResponse };
	'channels/unfollow': { req: ChannelsUnfollowRequest; res: EmptyResponse };
	'channels/update': { req: ChannelsUpdateRequest; res: ChannelsUpdateResponse };
	'channels/favorite': { req: ChannelsFavoriteRequest; res: EmptyResponse };
	'channels/unfavorite': { req: ChannelsUnfavoriteRequest; res: EmptyResponse };
	'channels/my-favorites': { req: EmptyRequest; res: ChannelsMyFavoritesResponse };
	'channels/search': { req: ChannelsSearchRequest; res: ChannelsSearchResponse };
	'charts/active-users': { req: ChartsActiveUsersRequest; res: ChartsActiveUsersResponse };
	'charts/ap-request': { req: ChartsApRequestRequest; res: ChartsApRequestResponse };
	'charts/drive': { req: ChartsDriveRequest; res: ChartsDriveResponse };
	'charts/federation': { req: ChartsFederationRequest; res: ChartsFederationResponse };
	'charts/instance': { req: ChartsInstanceRequest; res: ChartsInstanceResponse };
	'charts/notes': { req: ChartsNotesRequest; res: ChartsNotesResponse };
	'charts/user/drive': { req: ChartsUserDriveRequest; res: ChartsUserDriveResponse };
	'charts/user/following': { req: ChartsUserFollowingRequest; res: ChartsUserFollowingResponse };
	'charts/user/notes': { req: ChartsUserNotesRequest; res: ChartsUserNotesResponse };
	'charts/user/pv': { req: ChartsUserPvRequest; res: ChartsUserPvResponse };
	'charts/user/reactions': { req: ChartsUserReactionsRequest; res: ChartsUserReactionsResponse };
	'charts/users': { req: ChartsUsersRequest; res: ChartsUsersResponse };
	'clips/add-note': { req: ClipsAddNoteRequest; res: EmptyResponse };
	'clips/remove-note': { req: ClipsRemoveNoteRequest; res: EmptyResponse };
	'clips/create': { req: ClipsCreateRequest; res: ClipsCreateResponse };
	'clips/delete': { req: ClipsDeleteRequest; res: EmptyResponse };
	'clips/list': { req: EmptyRequest; res: ClipsListResponse };
	'clips/notes': { req: ClipsNotesRequest; res: ClipsNotesResponse };
	'clips/show': { req: ClipsShowRequest; res: ClipsShowResponse };
	'clips/update': { req: ClipsUpdateRequest; res: ClipsUpdateResponse };
	'clips/favorite': { req: ClipsFavoriteRequest; res: EmptyResponse };
	'clips/unfavorite': { req: ClipsUnfavoriteRequest; res: EmptyResponse };
	'clips/my-favorites': { req: EmptyRequest; res: ClipsMyFavoritesResponse };
	'drive': { req: EmptyRequest; res: DriveResponse };
	'drive/files': { req: DriveFilesRequest; res: DriveFilesResponse };
	'drive/files/attached-notes': { req: DriveFilesAttachedNotesRequest; res: DriveFilesAttachedNotesResponse };
	'drive/files/check-existence': { req: DriveFilesCheckExistenceRequest; res: DriveFilesCheckExistenceResponse };
	'drive/files/create': { req: DriveFilesCreateRequest; res: DriveFilesCreateResponse };
	'drive/files/delete': { req: DriveFilesDeleteRequest; res: EmptyResponse };
	'drive/files/find-by-hash': { req: DriveFilesFindByHashRequest; res: DriveFilesFindByHashResponse };
	'drive/files/find': { req: DriveFilesFindRequest; res: DriveFilesFindResponse };
	'drive/files/show': { req: DriveFilesShowRequest; res: DriveFilesShowResponse };
	'drive/files/update': { req: DriveFilesUpdateRequest; res: DriveFilesUpdateResponse };
	'drive/files/upload-from-url': { req: DriveFilesUploadFromUrlRequest; res: EmptyResponse };
	'drive/folders': { req: DriveFoldersRequest; res: DriveFoldersResponse };
	'drive/folders/create': { req: DriveFoldersCreateRequest; res: DriveFoldersCreateResponse };
	'drive/folders/delete': { req: DriveFoldersDeleteRequest; res: EmptyResponse };
	'drive/folders/find': { req: DriveFoldersFindRequest; res: DriveFoldersFindResponse };
	'drive/folders/show': { req: DriveFoldersShowRequest; res: DriveFoldersShowResponse };
	'drive/folders/update': { req: DriveFoldersUpdateRequest; res: DriveFoldersUpdateResponse };
	'drive/stream': { req: DriveStreamRequest; res: DriveStreamResponse };
	'email-address/available': { req: EmailAddressAvailableRequest; res: EmailAddressAvailableResponse };
	'endpoint': { req: EndpointRequest; res: EndpointResponse };
	'endpoints': { req: EmptyRequest; res: EndpointsResponse };
	'export-custom-emojis': { req: EmptyRequest; res: EmptyResponse };
	'federation/followers': { req: FederationFollowersRequest; res: FederationFollowersResponse };
	'federation/following': { req: FederationFollowingRequest; res: FederationFollowingResponse };
	'federation/instances': { req: FederationInstancesRequest; res: FederationInstancesResponse };
	'federation/show-instance': { req: FederationShowInstanceRequest; res: FederationShowInstanceResponse };
	'federation/update-remote-user': { req: FederationUpdateRemoteUserRequest; res: EmptyResponse };
	'federation/users': { req: FederationUsersRequest; res: FederationUsersResponse };
	'federation/stats': { req: FederationStatsRequest; res: FederationStatsResponse };
	'following/create': { req: FollowingCreateRequest; res: FollowingCreateResponse };
	'following/delete': { req: FollowingDeleteRequest; res: FollowingDeleteResponse };
	'following/update': { req: FollowingUpdateRequest; res: FollowingUpdateResponse };
	'following/update-all': { req: FollowingUpdateAllRequest; res: EmptyResponse };
	'following/invalidate': { req: FollowingInvalidateRequest; res: FollowingInvalidateResponse };
	'following/requests/accept': { req: FollowingRequestsAcceptRequest; res: EmptyResponse };
	'following/requests/cancel': { req: FollowingRequestsCancelRequest; res: FollowingRequestsCancelResponse };
	'following/requests/list': { req: FollowingRequestsListRequest; res: FollowingRequestsListResponse };
	'following/requests/reject': { req: FollowingRequestsRejectRequest; res: EmptyResponse };
	'gallery/featured': { req: GalleryFeaturedRequest; res: GalleryFeaturedResponse };
	'gallery/popular': { req: EmptyRequest; res: GalleryPopularResponse };
	'gallery/posts': { req: GalleryPostsRequest; res: GalleryPostsResponse };
	'gallery/posts/create': { req: GalleryPostsCreateRequest; res: GalleryPostsCreateResponse };
	'gallery/posts/delete': { req: GalleryPostsDeleteRequest; res: EmptyResponse };
	'gallery/posts/like': { req: GalleryPostsLikeRequest; res: EmptyResponse };
	'gallery/posts/show': { req: GalleryPostsShowRequest; res: GalleryPostsShowResponse };
	'gallery/posts/unlike': { req: GalleryPostsUnlikeRequest; res: EmptyResponse };
	'gallery/posts/update': { req: GalleryPostsUpdateRequest; res: GalleryPostsUpdateResponse };
	'get-online-users-count': { req: EmptyRequest; res: GetOnlineUsersCountResponse };
	'get-avatar-decorations': { req: EmptyRequest; res: GetAvatarDecorationsResponse };
	'hashtags/list': { req: HashtagsListRequest; res: HashtagsListResponse };
	'hashtags/search': { req: HashtagsSearchRequest; res: HashtagsSearchResponse };
	'hashtags/show': { req: HashtagsShowRequest; res: HashtagsShowResponse };
	'hashtags/trend': { req: EmptyRequest; res: HashtagsTrendResponse };
	'hashtags/users': { req: HashtagsUsersRequest; res: HashtagsUsersResponse };
	'i': { req: EmptyRequest; res: IResponse };
	'i/2fa/done': { req: I2faDoneRequest; res: EmptyResponse };
	'i/2fa/key-done': { req: I2faKeyDoneRequest; res: I2faKeyDoneResponse };
	'i/2fa/password-less': { req: I2faPasswordLessRequest; res: EmptyResponse };
	'i/2fa/register-key': { req: I2faRegisterKeyRequest; res: I2faRegisterKeyResponse };
	'i/2fa/register': { req: I2faRegisterRequest; res: I2faRegisterResponse };
	'i/2fa/update-key': { req: I2faUpdateKeyRequest; res: EmptyResponse };
	'i/2fa/remove-key': { req: I2faRemoveKeyRequest; res: EmptyResponse };
	'i/2fa/unregister': { req: I2faUnregisterRequest; res: EmptyResponse };
	'i/apps': { req: IAppsRequest; res: IAppsResponse };
	'i/authorized-apps': { req: IAuthorizedAppsRequest; res: IAuthorizedAppsResponse };
	'i/claim-achievement': { req: IClaimAchievementRequest; res: EmptyResponse };
	'i/change-password': { req: IChangePasswordRequest; res: EmptyResponse };
	'i/delete-account': { req: IDeleteAccountRequest; res: EmptyResponse };
	'i/export-blocking': { req: EmptyRequest; res: EmptyResponse };
	'i/export-following': { req: IExportFollowingRequest; res: EmptyResponse };
	'i/export-mute': { req: EmptyRequest; res: EmptyResponse };
	'i/export-notes': { req: EmptyRequest; res: EmptyResponse };
	'i/export-clips': { req: EmptyRequest; res: EmptyResponse };
	'i/export-favorites': { req: EmptyRequest; res: EmptyResponse };
	'i/export-user-lists': { req: EmptyRequest; res: EmptyResponse };
	'i/export-antennas': { req: EmptyRequest; res: EmptyResponse };
	'i/favorites': { req: IFavoritesRequest; res: IFavoritesResponse };
	'i/gallery/likes': { req: IGalleryLikesRequest; res: IGalleryLikesResponse };
	'i/gallery/posts': { req: IGalleryPostsRequest; res: IGalleryPostsResponse };
	'i/import-blocking': { req: IImportBlockingRequest; res: EmptyResponse };
	'i/import-following': { req: IImportFollowingRequest; res: EmptyResponse };
	'i/import-muting': { req: IImportMutingRequest; res: EmptyResponse };
	'i/import-user-lists': { req: IImportUserListsRequest; res: EmptyResponse };
	'i/import-antennas': { req: IImportAntennasRequest; res: EmptyResponse };
	'i/notifications': { req: INotificationsRequest; res: INotificationsResponse };
	'i/notifications-grouped': { req: INotificationsGroupedRequest; res: INotificationsGroupedResponse };
	'i/page-likes': { req: IPageLikesRequest; res: IPageLikesResponse };
	'i/pages': { req: IPagesRequest; res: IPagesResponse };
	'i/pin': { req: IPinRequest; res: IPinResponse };
	'i/read-all-unread-notes': { req: EmptyRequest; res: EmptyResponse };
	'i/read-announcement': { req: IReadAnnouncementRequest; res: EmptyResponse };
	'i/regenerate-token': { req: IRegenerateTokenRequest; res: EmptyResponse };
	'i/registry/get-all': { req: IRegistryGetAllRequest; res: IRegistryGetAllResponse };
	'i/registry/get-detail': { req: IRegistryGetDetailRequest; res: IRegistryGetDetailResponse };
	'i/registry/get': { req: IRegistryGetRequest; res: IRegistryGetResponse };
	'i/registry/keys-with-type': { req: IRegistryKeysWithTypeRequest; res: IRegistryKeysWithTypeResponse };
	'i/registry/keys': { req: IRegistryKeysRequest; res: EmptyResponse };
	'i/registry/remove': { req: IRegistryRemoveRequest; res: EmptyResponse };
	'i/registry/scopes-with-domain': { req: EmptyRequest; res: IRegistryScopesWithDomainResponse };
	'i/registry/set': { req: IRegistrySetRequest; res: EmptyResponse };
	'i/revoke-token': { req: IRevokeTokenRequest; res: EmptyResponse };
	'i/signin-history': { req: ISigninHistoryRequest; res: ISigninHistoryResponse };
	'i/unpin': { req: IUnpinRequest; res: IUnpinResponse };
	'i/update-email': { req: IUpdateEmailRequest; res: IUpdateEmailResponse };
	'i/update': { req: IUpdateRequest; res: IUpdateResponse };
	'i/move': { req: IMoveRequest; res: IMoveResponse };
	'i/webhooks/create': { req: IWebhooksCreateRequest; res: IWebhooksCreateResponse };
	'i/webhooks/list': { req: EmptyRequest; res: IWebhooksListResponse };
	'i/webhooks/show': { req: IWebhooksShowRequest; res: IWebhooksShowResponse };
	'i/webhooks/update': { req: IWebhooksUpdateRequest; res: EmptyResponse };
	'i/webhooks/delete': { req: IWebhooksDeleteRequest; res: EmptyResponse };
	'invite/create': { req: EmptyRequest; res: InviteCreateResponse };
	'invite/delete': { req: InviteDeleteRequest; res: EmptyResponse };
	'invite/list': { req: InviteListRequest; res: InviteListResponse };
	'invite/limit': { req: EmptyRequest; res: InviteLimitResponse };
	'meta': { req: MetaRequest; res: MetaResponse };
	'emojis': { req: EmptyRequest; res: EmojisResponse };
	'emoji': { req: EmojiRequest; res: EmojiResponse };
	'miauth/gen-token': { req: MiauthGenTokenRequest; res: MiauthGenTokenResponse };
	'mute/create': { req: MuteCreateRequest; res: EmptyResponse };
	'mute/delete': { req: MuteDeleteRequest; res: EmptyResponse };
	'mute/list': { req: MuteListRequest; res: MuteListResponse };
	'renote-mute/create': { req: RenoteMuteCreateRequest; res: EmptyResponse };
	'renote-mute/delete': { req: RenoteMuteDeleteRequest; res: EmptyResponse };
	'renote-mute/list': { req: RenoteMuteListRequest; res: RenoteMuteListResponse };
	'my/apps': { req: MyAppsRequest; res: MyAppsResponse };
	'notes': { req: NotesRequest; res: NotesResponse };
	'notes/children': { req: NotesChildrenRequest; res: NotesChildrenResponse };
	'notes/clips': { req: NotesClipsRequest; res: NotesClipsResponse };
	'notes/conversation': { req: NotesConversationRequest; res: NotesConversationResponse };
	'notes/create': { req: NotesCreateRequest; res: NotesCreateResponse };
	'notes/delete': { req: NotesDeleteRequest; res: EmptyResponse };
	'notes/favorites/create': { req: NotesFavoritesCreateRequest; res: EmptyResponse };
	'notes/favorites/delete': { req: NotesFavoritesDeleteRequest; res: EmptyResponse };
	'notes/featured': { req: NotesFeaturedRequest; res: NotesFeaturedResponse };
	'notes/global-timeline': { req: NotesGlobalTimelineRequest; res: NotesGlobalTimelineResponse };
	'notes/hybrid-timeline': { req: NotesHybridTimelineRequest; res: NotesHybridTimelineResponse };
	'notes/local-timeline': { req: NotesLocalTimelineRequest; res: NotesLocalTimelineResponse };
	'notes/mentions': { req: NotesMentionsRequest; res: NotesMentionsResponse };
	'notes/polls/recommendation': { req: NotesPollsRecommendationRequest; res: NotesPollsRecommendationResponse };
	'notes/polls/vote': { req: NotesPollsVoteRequest; res: EmptyResponse };
	'notes/reactions': { req: NotesReactionsRequest; res: NotesReactionsResponse };
	'notes/reactions/create': { req: NotesReactionsCreateRequest; res: EmptyResponse };
	'notes/reactions/delete': { req: NotesReactionsDeleteRequest; res: EmptyResponse };
	'notes/renotes': { req: NotesRenotesRequest; res: NotesRenotesResponse };
	'notes/replies': { req: NotesRepliesRequest; res: NotesRepliesResponse };
	'notes/search-by-tag': { req: NotesSearchByTagRequest; res: NotesSearchByTagResponse };
	'notes/search': { req: NotesSearchRequest; res: NotesSearchResponse };
	'notes/show': { req: NotesShowRequest; res: NotesShowResponse };
	'notes/state': { req: NotesStateRequest; res: NotesStateResponse };
	'notes/thread-muting/create': { req: NotesThreadMutingCreateRequest; res: EmptyResponse };
	'notes/thread-muting/delete': { req: NotesThreadMutingDeleteRequest; res: EmptyResponse };
	'notes/timeline': { req: NotesTimelineRequest; res: NotesTimelineResponse };
	'notes/translate': { req: NotesTranslateRequest; res: NotesTranslateResponse };
	'notes/unrenote': { req: NotesUnrenoteRequest; res: EmptyResponse };
	'notes/user-list-timeline': { req: NotesUserListTimelineRequest; res: NotesUserListTimelineResponse };
	'notifications/create': { req: NotificationsCreateRequest; res: EmptyResponse };
	'notifications/mark-all-as-read': { req: EmptyRequest; res: EmptyResponse };
	'notifications/test-notification': { req: EmptyRequest; res: EmptyResponse };
	'page-push': { req: PagePushRequest; res: EmptyResponse };
	'pages/create': { req: PagesCreateRequest; res: PagesCreateResponse };
	'pages/delete': { req: PagesDeleteRequest; res: EmptyResponse };
	'pages/featured': { req: EmptyRequest; res: PagesFeaturedResponse };
	'pages/like': { req: PagesLikeRequest; res: EmptyResponse };
	'pages/show': { req: PagesShowRequest; res: PagesShowResponse };
	'pages/unlike': { req: PagesUnlikeRequest; res: EmptyResponse };
	'pages/update': { req: PagesUpdateRequest; res: EmptyResponse };
	'flash/create': { req: FlashCreateRequest; res: FlashCreateResponse };
	'flash/delete': { req: FlashDeleteRequest; res: EmptyResponse };
	'flash/featured': { req: EmptyRequest; res: FlashFeaturedResponse };
	'flash/like': { req: FlashLikeRequest; res: EmptyResponse };
	'flash/show': { req: FlashShowRequest; res: FlashShowResponse };
	'flash/unlike': { req: FlashUnlikeRequest; res: EmptyResponse };
	'flash/update': { req: FlashUpdateRequest; res: EmptyResponse };
	'flash/my': { req: FlashMyRequest; res: FlashMyResponse };
	'flash/my-likes': { req: FlashMyLikesRequest; res: FlashMyLikesResponse };
	'ping': { req: EmptyRequest; res: PingResponse };
	'pinned-users': { req: EmptyRequest; res: PinnedUsersResponse };
	'promo/read': { req: PromoReadRequest; res: EmptyResponse };
	'roles/list': { req: EmptyRequest; res: RolesListResponse };
	'roles/show': { req: RolesShowRequest; res: RolesShowResponse };
	'roles/users': { req: RolesUsersRequest; res: RolesUsersResponse };
	'roles/notes': { req: RolesNotesRequest; res: RolesNotesResponse };
	'request-reset-password': { req: RequestResetPasswordRequest; res: EmptyResponse };
	'reset-db': { req: EmptyRequest; res: EmptyResponse };
	'reset-password': { req: ResetPasswordRequest; res: EmptyResponse };
	'server-info': { req: EmptyRequest; res: ServerInfoResponse };
	'stats': { req: EmptyRequest; res: StatsResponse };
	'sw/show-registration': { req: SwShowRegistrationRequest; res: SwShowRegistrationResponse };
	'sw/update-registration': { req: SwUpdateRegistrationRequest; res: SwUpdateRegistrationResponse };
	'sw/register': { req: SwRegisterRequest; res: SwRegisterResponse };
	'sw/unregister': { req: SwUnregisterRequest; res: EmptyResponse };
	'test': { req: TestRequest; res: TestResponse };
	'username/available': { req: UsernameAvailableRequest; res: UsernameAvailableResponse };
	'users': { req: UsersRequest; res: UsersResponse };
	'users/clips': { req: UsersClipsRequest; res: UsersClipsResponse };
	'users/followers': { req: UsersFollowersRequest; res: UsersFollowersResponse };
	'users/following': { req: UsersFollowingRequest; res: UsersFollowingResponse };
	'users/gallery/posts': { req: UsersGalleryPostsRequest; res: UsersGalleryPostsResponse };
	'users/get-frequently-replied-users': { req: UsersGetFrequentlyRepliedUsersRequest; res: UsersGetFrequentlyRepliedUsersResponse };
	'users/featured-notes': { req: UsersFeaturedNotesRequest; res: UsersFeaturedNotesResponse };
	'users/lists/create': { req: UsersListsCreateRequest; res: UsersListsCreateResponse };
	'users/lists/delete': { req: UsersListsDeleteRequest; res: EmptyResponse };
	'users/lists/list': { req: UsersListsListRequest; res: UsersListsListResponse };
	'users/lists/pull': { req: UsersListsPullRequest; res: EmptyResponse };
	'users/lists/push': { req: UsersListsPushRequest; res: EmptyResponse };
	'users/lists/show': { req: UsersListsShowRequest; res: UsersListsShowResponse };
	'users/lists/favorite': { req: UsersListsFavoriteRequest; res: EmptyResponse };
	'users/lists/unfavorite': { req: UsersListsUnfavoriteRequest; res: EmptyResponse };
	'users/lists/update': { req: UsersListsUpdateRequest; res: UsersListsUpdateResponse };
	'users/lists/create-from-public': { req: UsersListsCreateFromPublicRequest; res: UsersListsCreateFromPublicResponse };
	'users/lists/update-membership': { req: UsersListsUpdateMembershipRequest; res: EmptyResponse };
	'users/lists/get-memberships': { req: UsersListsGetMembershipsRequest; res: UsersListsGetMembershipsResponse };
	'users/notes': { req: UsersNotesRequest; res: UsersNotesResponse };
	'users/pages': { req: UsersPagesRequest; res: UsersPagesResponse };
	'users/flashs': { req: UsersFlashsRequest; res: UsersFlashsResponse };
	'users/reactions': { req: UsersReactionsRequest; res: UsersReactionsResponse };
	'users/recommendation': { req: UsersRecommendationRequest; res: UsersRecommendationResponse };
	'users/relation': { req: UsersRelationRequest; res: UsersRelationResponse };
	'users/report-abuse': { req: UsersReportAbuseRequest; res: EmptyResponse };
	'users/search-by-username-and-host': { req: UsersSearchByUsernameAndHostRequest; res: UsersSearchByUsernameAndHostResponse };
	'users/search': { req: UsersSearchRequest; res: UsersSearchResponse };
	'users/show': { req: UsersShowRequest; res: UsersShowResponse };
	'users/achievements': { req: UsersAchievementsRequest; res: UsersAchievementsResponse };
	'users/update-memo': { req: UsersUpdateMemoRequest; res: EmptyResponse };
	'fetch-rss': { req: FetchRssRequest; res: FetchRssResponse };
	'fetch-external-resources': { req: FetchExternalResourcesRequest; res: FetchExternalResourcesResponse };
	'retention': { req: EmptyRequest; res: RetentionResponse };
	'bubble-game/register': { req: BubbleGameRegisterRequest; res: BubbleGameRegisterResponse };
	'bubble-game/ranking': { req: BubbleGameRankingRequest; res: BubbleGameRankingResponse };
	'reversi/cancel-match': { req: ReversiCancelMatchRequest; res: ReversiCancelMatchResponse };
	'reversi/games': { req: ReversiGamesRequest; res: ReversiGamesResponse };
	'reversi/match': { req: ReversiMatchRequest; res: ReversiMatchResponse };
	'reversi/invitations': { req: EmptyRequest; res: ReversiInvitationsResponse };
	'reversi/show-game': { req: ReversiShowGameRequest; res: ReversiShowGameResponse };
	'reversi/surrender': { req: ReversiSurrenderRequest; res: EmptyResponse };
	'reversi/verify': { req: ReversiVerifyRequest; res: ReversiVerifyResponse };
}<|MERGE_RESOLUTION|>--- conflicted
+++ resolved
@@ -1,11 +1,6 @@
 /*
-<<<<<<< HEAD
- * version: 2024.2.0-beta.9
- * generatedAt: 2024-02-05T12:53:08.667Z
-=======
  * version: 2024.2.0-beta.8
  * generatedAt: 2024-02-04T16:51:09.467Z
->>>>>>> 500ea793
  */
 
 import type {
