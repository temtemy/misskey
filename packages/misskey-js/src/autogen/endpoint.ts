/*
 * version: 2024.2.0-beta.7
<<<<<<< HEAD
 * generatedAt: 2024-01-26T07:53:15.921Z
=======
 * generatedAt: 2024-01-29T09:40:51.621Z
>>>>>>> a6a91fec
 */

import type {
	EmptyRequest,
	EmptyResponse,
	AdminMetaResponse,
	AdminAbuseUserReportsRequest,
	AdminAbuseUserReportsResponse,
	AdminAccountsCreateRequest,
	AdminAccountsCreateResponse,
	AdminAccountsDeleteRequest,
	AdminAccountsFindByEmailRequest,
	AdminAccountsFindByEmailResponse,
	AdminAdCreateRequest,
	AdminAdCreateResponse,
	AdminAdDeleteRequest,
	AdminAdListRequest,
	AdminAdListResponse,
	AdminAdUpdateRequest,
	AdminAnnouncementsCreateRequest,
	AdminAnnouncementsCreateResponse,
	AdminAnnouncementsDeleteRequest,
	AdminAnnouncementsListRequest,
	AdminAnnouncementsListResponse,
	AdminAnnouncementsUpdateRequest,
	AdminAvatarDecorationsCreateRequest,
	AdminAvatarDecorationsDeleteRequest,
	AdminAvatarDecorationsListRequest,
	AdminAvatarDecorationsListResponse,
	AdminAvatarDecorationsUpdateRequest,
	AdminDeleteAllFilesOfAUserRequest,
	AdminUnsetUserAvatarRequest,
	AdminUnsetUserBannerRequest,
	AdminDriveFilesRequest,
	AdminDriveFilesResponse,
	AdminDriveShowFileRequest,
	AdminDriveShowFileResponse,
	AdminEmojiAddAliasesBulkRequest,
	AdminEmojiAddRequest,
	AdminEmojiCopyRequest,
	AdminEmojiCopyResponse,
	AdminEmojiDeleteBulkRequest,
	AdminEmojiDeleteRequest,
	AdminEmojiImportZipRequest,
	AdminEmojiListRemoteRequest,
	AdminEmojiListRemoteResponse,
	AdminEmojiListRequest,
	AdminEmojiListResponse,
	AdminEmojiRemoveAliasesBulkRequest,
	AdminEmojiSetAliasesBulkRequest,
	AdminEmojiSetCategoryBulkRequest,
	AdminEmojiSetLicenseBulkRequest,
	AdminEmojiUpdateRequest,
	AdminFederationDeleteAllFilesRequest,
	AdminFederationRefreshRemoteInstanceMetadataRequest,
	AdminFederationRemoveAllFollowingRequest,
	AdminFederationUpdateInstanceRequest,
	AdminGetIndexStatsResponse,
	AdminGetTableStatsResponse,
	AdminGetUserIpsRequest,
	AdminGetUserIpsResponse,
	AdminInviteCreateRequest,
	AdminInviteCreateResponse,
	AdminInviteListRequest,
	AdminInviteListResponse,
	AdminPromoCreateRequest,
	AdminQueueDeliverDelayedResponse,
	AdminQueueInboxDelayedResponse,
	AdminQueuePromoteRequest,
	AdminQueueStatsResponse,
	AdminRelaysAddRequest,
	AdminRelaysAddResponse,
	AdminRelaysListResponse,
	AdminRelaysRemoveRequest,
	AdminResetPasswordRequest,
	AdminResetPasswordResponse,
	AdminResolveAbuseUserReportRequest,
	AdminSendEmailRequest,
	AdminServerInfoResponse,
	AdminShowModerationLogsRequest,
	AdminShowModerationLogsResponse,
	AdminShowUserRequest,
	AdminShowUserResponse,
	AdminShowUsersRequest,
	AdminShowUsersResponse,
	AdminSuspendUserRequest,
	AdminUnsuspendUserRequest,
	AdminUpdateMetaRequest,
	AdminDeleteAccountRequest,
	AdminDeleteAccountResponse,
	AdminUpdateUserNoteRequest,
	AdminRolesCreateRequest,
	AdminRolesCreateResponse,
	AdminRolesDeleteRequest,
	AdminRolesListResponse,
	AdminRolesShowRequest,
	AdminRolesShowResponse,
	AdminRolesUpdateRequest,
	AdminRolesAssignRequest,
	AdminRolesUnassignRequest,
	AdminRolesUpdateDefaultPoliciesRequest,
	AdminRolesUsersRequest,
	AdminRolesUsersResponse,
	AnnouncementsRequest,
	AnnouncementsResponse,
	AntennasCreateRequest,
	AntennasCreateResponse,
	AntennasDeleteRequest,
	AntennasListResponse,
	AntennasNotesRequest,
	AntennasNotesResponse,
	AntennasShowRequest,
	AntennasShowResponse,
	AntennasUpdateRequest,
	AntennasUpdateResponse,
	ApGetRequest,
	ApGetResponse,
	ApShowRequest,
	ApShowResponse,
	AppCreateRequest,
	AppCreateResponse,
	AppShowRequest,
	AppShowResponse,
	AuthAcceptRequest,
	AuthSessionGenerateRequest,
	AuthSessionGenerateResponse,
	AuthSessionShowRequest,
	AuthSessionShowResponse,
	AuthSessionUserkeyRequest,
	AuthSessionUserkeyResponse,
	BlockingCreateRequest,
	BlockingCreateResponse,
	BlockingDeleteRequest,
	BlockingDeleteResponse,
	BlockingListRequest,
	BlockingListResponse,
	ChannelsCreateRequest,
	ChannelsCreateResponse,
	ChannelsFeaturedResponse,
	ChannelsFollowRequest,
	ChannelsFollowedRequest,
	ChannelsFollowedResponse,
	ChannelsOwnedRequest,
	ChannelsOwnedResponse,
	ChannelsShowRequest,
	ChannelsShowResponse,
	ChannelsTimelineRequest,
	ChannelsTimelineResponse,
	ChannelsUnfollowRequest,
	ChannelsUpdateRequest,
	ChannelsUpdateResponse,
	ChannelsFavoriteRequest,
	ChannelsUnfavoriteRequest,
	ChannelsMyFavoritesResponse,
	ChannelsSearchRequest,
	ChannelsSearchResponse,
	ChartsActiveUsersRequest,
	ChartsActiveUsersResponse,
	ChartsApRequestRequest,
	ChartsApRequestResponse,
	ChartsDriveRequest,
	ChartsDriveResponse,
	ChartsFederationRequest,
	ChartsFederationResponse,
	ChartsInstanceRequest,
	ChartsInstanceResponse,
	ChartsNotesRequest,
	ChartsNotesResponse,
	ChartsUserDriveRequest,
	ChartsUserDriveResponse,
	ChartsUserFollowingRequest,
	ChartsUserFollowingResponse,
	ChartsUserNotesRequest,
	ChartsUserNotesResponse,
	ChartsUserPvRequest,
	ChartsUserPvResponse,
	ChartsUserReactionsRequest,
	ChartsUserReactionsResponse,
	ChartsUsersRequest,
	ChartsUsersResponse,
	ClipsAddNoteRequest,
	ClipsRemoveNoteRequest,
	ClipsCreateRequest,
	ClipsCreateResponse,
	ClipsDeleteRequest,
	ClipsListResponse,
	ClipsNotesRequest,
	ClipsNotesResponse,
	ClipsShowRequest,
	ClipsShowResponse,
	ClipsUpdateRequest,
	ClipsUpdateResponse,
	ClipsFavoriteRequest,
	ClipsUnfavoriteRequest,
	ClipsMyFavoritesResponse,
	DriveResponse,
	DriveFilesRequest,
	DriveFilesResponse,
	DriveFilesAttachedNotesRequest,
	DriveFilesAttachedNotesResponse,
	DriveFilesCheckExistenceRequest,
	DriveFilesCheckExistenceResponse,
	DriveFilesCreateRequest,
	DriveFilesCreateResponse,
	DriveFilesDeleteRequest,
	DriveFilesFindByHashRequest,
	DriveFilesFindByHashResponse,
	DriveFilesFindRequest,
	DriveFilesFindResponse,
	DriveFilesShowRequest,
	DriveFilesShowResponse,
	DriveFilesUpdateRequest,
	DriveFilesUpdateResponse,
	DriveFilesUploadFromUrlRequest,
	DriveFoldersRequest,
	DriveFoldersResponse,
	DriveFoldersCreateRequest,
	DriveFoldersCreateResponse,
	DriveFoldersDeleteRequest,
	DriveFoldersFindRequest,
	DriveFoldersFindResponse,
	DriveFoldersShowRequest,
	DriveFoldersShowResponse,
	DriveFoldersUpdateRequest,
	DriveFoldersUpdateResponse,
	DriveStreamRequest,
	DriveStreamResponse,
	EmailAddressAvailableRequest,
	EmailAddressAvailableResponse,
	EndpointRequest,
	EndpointResponse,
	EndpointsResponse,
	FederationFollowersRequest,
	FederationFollowersResponse,
	FederationFollowingRequest,
	FederationFollowingResponse,
	FederationInstancesRequest,
	FederationInstancesResponse,
	FederationShowInstanceRequest,
	FederationShowInstanceResponse,
	FederationUpdateRemoteUserRequest,
	FederationUsersRequest,
	FederationUsersResponse,
	FederationStatsRequest,
	FederationStatsResponse,
	FollowingCreateRequest,
	FollowingCreateResponse,
	FollowingDeleteRequest,
	FollowingDeleteResponse,
	FollowingUpdateRequest,
	FollowingUpdateResponse,
	FollowingUpdateAllRequest,
	FollowingInvalidateRequest,
	FollowingInvalidateResponse,
	FollowingRequestsAcceptRequest,
	FollowingRequestsCancelRequest,
	FollowingRequestsCancelResponse,
	FollowingRequestsListRequest,
	FollowingRequestsListResponse,
	FollowingRequestsRejectRequest,
	GalleryFeaturedRequest,
	GalleryFeaturedResponse,
	GalleryPopularResponse,
	GalleryPostsRequest,
	GalleryPostsResponse,
	GalleryPostsCreateRequest,
	GalleryPostsCreateResponse,
	GalleryPostsDeleteRequest,
	GalleryPostsLikeRequest,
	GalleryPostsShowRequest,
	GalleryPostsShowResponse,
	GalleryPostsUnlikeRequest,
	GalleryPostsUpdateRequest,
	GalleryPostsUpdateResponse,
	GetOnlineUsersCountResponse,
	GetAvatarDecorationsResponse,
	HashtagsListRequest,
	HashtagsListResponse,
	HashtagsSearchRequest,
	HashtagsSearchResponse,
	HashtagsShowRequest,
	HashtagsShowResponse,
	HashtagsTrendResponse,
	HashtagsUsersRequest,
	HashtagsUsersResponse,
	IResponse,
	I2faDoneRequest,
	I2faKeyDoneRequest,
	I2faKeyDoneResponse,
	I2faPasswordLessRequest,
	I2faRegisterKeyRequest,
	I2faRegisterKeyResponse,
	I2faRegisterRequest,
	I2faRegisterResponse,
	I2faUpdateKeyRequest,
	I2faRemoveKeyRequest,
	I2faUnregisterRequest,
	IAppsRequest,
	IAppsResponse,
	IAuthorizedAppsRequest,
	IAuthorizedAppsResponse,
	IClaimAchievementRequest,
	IChangePasswordRequest,
	IDeleteAccountRequest,
	IExportFollowingRequest,
	IFavoritesRequest,
	IFavoritesResponse,
	IGalleryLikesRequest,
	IGalleryLikesResponse,
	IGalleryPostsRequest,
	IGalleryPostsResponse,
	IImportBlockingRequest,
	IImportFollowingRequest,
	IImportMutingRequest,
	IImportUserListsRequest,
	IImportAntennasRequest,
	INotificationsRequest,
	INotificationsResponse,
	INotificationsGroupedRequest,
	INotificationsGroupedResponse,
	IPageLikesRequest,
	IPageLikesResponse,
	IPagesRequest,
	IPagesResponse,
	IPinRequest,
	IPinResponse,
	IReadAnnouncementRequest,
	IRegenerateTokenRequest,
	IRegistryGetAllRequest,
	IRegistryGetAllResponse,
	IRegistryGetDetailRequest,
	IRegistryGetDetailResponse,
	IRegistryGetRequest,
	IRegistryGetResponse,
	IRegistryKeysWithTypeRequest,
	IRegistryKeysWithTypeResponse,
	IRegistryKeysRequest,
	IRegistryRemoveRequest,
	IRegistryScopesWithDomainResponse,
	IRegistrySetRequest,
	IRevokeTokenRequest,
	ISigninHistoryRequest,
	ISigninHistoryResponse,
	IUnpinRequest,
	IUnpinResponse,
	IUpdateEmailRequest,
	IUpdateEmailResponse,
	IUpdateRequest,
	IUpdateResponse,
	IMoveRequest,
	IMoveResponse,
	IWebhooksCreateRequest,
	IWebhooksCreateResponse,
	IWebhooksListResponse,
	IWebhooksShowRequest,
	IWebhooksShowResponse,
	IWebhooksUpdateRequest,
	IWebhooksDeleteRequest,
	InviteCreateResponse,
	InviteDeleteRequest,
	InviteListRequest,
	InviteListResponse,
	InviteLimitResponse,
	MetaRequest,
	MetaResponse,
	EmojisResponse,
	EmojiRequest,
	EmojiResponse,
	MiauthGenTokenRequest,
	MiauthGenTokenResponse,
	MuteCreateRequest,
	MuteDeleteRequest,
	MuteListRequest,
	MuteListResponse,
	RenoteMuteCreateRequest,
	RenoteMuteDeleteRequest,
	RenoteMuteListRequest,
	RenoteMuteListResponse,
	MyAppsRequest,
	MyAppsResponse,
	NotesRequest,
	NotesResponse,
	NotesChildrenRequest,
	NotesChildrenResponse,
	NotesClipsRequest,
	NotesClipsResponse,
	NotesConversationRequest,
	NotesConversationResponse,
	NotesCreateRequest,
	NotesCreateResponse,
	NotesDeleteRequest,
	NotesFavoritesCreateRequest,
	NotesFavoritesDeleteRequest,
	NotesFeaturedRequest,
	NotesFeaturedResponse,
	NotesGlobalTimelineRequest,
	NotesGlobalTimelineResponse,
	NotesHybridTimelineRequest,
	NotesHybridTimelineResponse,
	NotesLocalTimelineRequest,
	NotesLocalTimelineResponse,
	NotesMentionsRequest,
	NotesMentionsResponse,
	NotesPollsRecommendationRequest,
	NotesPollsRecommendationResponse,
	NotesPollsVoteRequest,
	NotesReactionsRequest,
	NotesReactionsResponse,
	NotesReactionsCreateRequest,
	NotesReactionsDeleteRequest,
	NotesRenotesRequest,
	NotesRenotesResponse,
	NotesRepliesRequest,
	NotesRepliesResponse,
	NotesSearchByTagRequest,
	NotesSearchByTagResponse,
	NotesSearchRequest,
	NotesSearchResponse,
	NotesShowRequest,
	NotesShowResponse,
	NotesStateRequest,
	NotesStateResponse,
	NotesThreadMutingCreateRequest,
	NotesThreadMutingDeleteRequest,
	NotesTimelineRequest,
	NotesTimelineResponse,
	NotesTranslateRequest,
	NotesTranslateResponse,
	NotesUnrenoteRequest,
	NotesUserListTimelineRequest,
	NotesUserListTimelineResponse,
	NotificationsCreateRequest,
	PagePushRequest,
	PagesCreateRequest,
	PagesCreateResponse,
	PagesDeleteRequest,
	PagesFeaturedResponse,
	PagesLikeRequest,
	PagesShowRequest,
	PagesShowResponse,
	PagesUnlikeRequest,
	PagesUpdateRequest,
	FlashCreateRequest,
	FlashCreateResponse,
	FlashDeleteRequest,
	FlashFeaturedResponse,
	FlashLikeRequest,
	FlashShowRequest,
	FlashShowResponse,
	FlashUnlikeRequest,
	FlashUpdateRequest,
	FlashMyRequest,
	FlashMyResponse,
	FlashMyLikesRequest,
	FlashMyLikesResponse,
	PingResponse,
	PinnedUsersResponse,
	PromoReadRequest,
	RolesListResponse,
	RolesShowRequest,
	RolesShowResponse,
	RolesUsersRequest,
	RolesUsersResponse,
	RolesNotesRequest,
	RolesNotesResponse,
	RequestResetPasswordRequest,
	ResetPasswordRequest,
	ServerInfoResponse,
	StatsResponse,
	SwShowRegistrationRequest,
	SwShowRegistrationResponse,
	SwUpdateRegistrationRequest,
	SwUpdateRegistrationResponse,
	SwRegisterRequest,
	SwRegisterResponse,
	SwUnregisterRequest,
	TestRequest,
	TestResponse,
	UsernameAvailableRequest,
	UsernameAvailableResponse,
	UsersRequest,
	UsersResponse,
	UsersClipsRequest,
	UsersClipsResponse,
	UsersFollowersRequest,
	UsersFollowersResponse,
	UsersFollowingRequest,
	UsersFollowingResponse,
	UsersGalleryPostsRequest,
	UsersGalleryPostsResponse,
	UsersGetFrequentlyRepliedUsersRequest,
	UsersGetFrequentlyRepliedUsersResponse,
	UsersFeaturedNotesRequest,
	UsersFeaturedNotesResponse,
	UsersListsCreateRequest,
	UsersListsCreateResponse,
	UsersListsDeleteRequest,
	UsersListsListRequest,
	UsersListsListResponse,
	UsersListsPullRequest,
	UsersListsPushRequest,
	UsersListsShowRequest,
	UsersListsShowResponse,
	UsersListsFavoriteRequest,
	UsersListsUnfavoriteRequest,
	UsersListsUpdateRequest,
	UsersListsUpdateResponse,
	UsersListsCreateFromPublicRequest,
	UsersListsCreateFromPublicResponse,
	UsersListsUpdateMembershipRequest,
	UsersListsGetMembershipsRequest,
	UsersListsGetMembershipsResponse,
	UsersNotesRequest,
	UsersNotesResponse,
	UsersPagesRequest,
	UsersPagesResponse,
	UsersFlashsRequest,
	UsersFlashsResponse,
	UsersReactionsRequest,
	UsersReactionsResponse,
	UsersRecommendationRequest,
	UsersRecommendationResponse,
	UsersRelationRequest,
	UsersRelationResponse,
	UsersReportAbuseRequest,
	UsersSearchByUsernameAndHostRequest,
	UsersSearchByUsernameAndHostResponse,
	UsersSearchRequest,
	UsersSearchResponse,
	UsersShowRequest,
	UsersShowResponse,
	UsersAchievementsRequest,
	UsersAchievementsResponse,
	UsersUpdateMemoRequest,
	FetchRssRequest,
	FetchRssResponse,
	FetchExternalResourcesRequest,
	FetchExternalResourcesResponse,
	RetentionResponse,
	BubbleGameRegisterRequest,
	BubbleGameRegisterResponse,
	BubbleGameRankingRequest,
	BubbleGameRankingResponse,
	ReversiCancelMatchRequest,
	ReversiCancelMatchResponse,
	ReversiGamesRequest,
	ReversiGamesResponse,
	ReversiMatchRequest,
	ReversiMatchResponse,
	ReversiInvitationsResponse,
	ReversiShowGameRequest,
	ReversiShowGameResponse,
	ReversiSurrenderRequest,
	ReversiVerifyRequest,
	ReversiVerifyResponse,
	MahjongCreateRoomResponse,
	MahjongJoinRoomRequest,
	MahjongJoinRoomResponse,
	MahjongShowRoomRequest,
	MahjongShowRoomResponse,
} from './entities.js';

export type Endpoints = {
	'admin/meta': { req: EmptyRequest; res: AdminMetaResponse };
	'admin/abuse-user-reports': { req: AdminAbuseUserReportsRequest; res: AdminAbuseUserReportsResponse };
	'admin/accounts/create': { req: AdminAccountsCreateRequest; res: AdminAccountsCreateResponse };
	'admin/accounts/delete': { req: AdminAccountsDeleteRequest; res: EmptyResponse };
	'admin/accounts/find-by-email': { req: AdminAccountsFindByEmailRequest; res: AdminAccountsFindByEmailResponse };
	'admin/ad/create': { req: AdminAdCreateRequest; res: AdminAdCreateResponse };
	'admin/ad/delete': { req: AdminAdDeleteRequest; res: EmptyResponse };
	'admin/ad/list': { req: AdminAdListRequest; res: AdminAdListResponse };
	'admin/ad/update': { req: AdminAdUpdateRequest; res: EmptyResponse };
	'admin/announcements/create': { req: AdminAnnouncementsCreateRequest; res: AdminAnnouncementsCreateResponse };
	'admin/announcements/delete': { req: AdminAnnouncementsDeleteRequest; res: EmptyResponse };
	'admin/announcements/list': { req: AdminAnnouncementsListRequest; res: AdminAnnouncementsListResponse };
	'admin/announcements/update': { req: AdminAnnouncementsUpdateRequest; res: EmptyResponse };
	'admin/avatar-decorations/create': { req: AdminAvatarDecorationsCreateRequest; res: EmptyResponse };
	'admin/avatar-decorations/delete': { req: AdminAvatarDecorationsDeleteRequest; res: EmptyResponse };
	'admin/avatar-decorations/list': { req: AdminAvatarDecorationsListRequest; res: AdminAvatarDecorationsListResponse };
	'admin/avatar-decorations/update': { req: AdminAvatarDecorationsUpdateRequest; res: EmptyResponse };
	'admin/delete-all-files-of-a-user': { req: AdminDeleteAllFilesOfAUserRequest; res: EmptyResponse };
	'admin/unset-user-avatar': { req: AdminUnsetUserAvatarRequest; res: EmptyResponse };
	'admin/unset-user-banner': { req: AdminUnsetUserBannerRequest; res: EmptyResponse };
	'admin/drive/clean-remote-files': { req: EmptyRequest; res: EmptyResponse };
	'admin/drive/cleanup': { req: EmptyRequest; res: EmptyResponse };
	'admin/drive/files': { req: AdminDriveFilesRequest; res: AdminDriveFilesResponse };
	'admin/drive/show-file': { req: AdminDriveShowFileRequest; res: AdminDriveShowFileResponse };
	'admin/emoji/add-aliases-bulk': { req: AdminEmojiAddAliasesBulkRequest; res: EmptyResponse };
	'admin/emoji/add': { req: AdminEmojiAddRequest; res: EmptyResponse };
	'admin/emoji/copy': { req: AdminEmojiCopyRequest; res: AdminEmojiCopyResponse };
	'admin/emoji/delete-bulk': { req: AdminEmojiDeleteBulkRequest; res: EmptyResponse };
	'admin/emoji/delete': { req: AdminEmojiDeleteRequest; res: EmptyResponse };
	'admin/emoji/import-zip': { req: AdminEmojiImportZipRequest; res: EmptyResponse };
	'admin/emoji/list-remote': { req: AdminEmojiListRemoteRequest; res: AdminEmojiListRemoteResponse };
	'admin/emoji/list': { req: AdminEmojiListRequest; res: AdminEmojiListResponse };
	'admin/emoji/remove-aliases-bulk': { req: AdminEmojiRemoveAliasesBulkRequest; res: EmptyResponse };
	'admin/emoji/set-aliases-bulk': { req: AdminEmojiSetAliasesBulkRequest; res: EmptyResponse };
	'admin/emoji/set-category-bulk': { req: AdminEmojiSetCategoryBulkRequest; res: EmptyResponse };
	'admin/emoji/set-license-bulk': { req: AdminEmojiSetLicenseBulkRequest; res: EmptyResponse };
	'admin/emoji/update': { req: AdminEmojiUpdateRequest; res: EmptyResponse };
	'admin/federation/delete-all-files': { req: AdminFederationDeleteAllFilesRequest; res: EmptyResponse };
	'admin/federation/refresh-remote-instance-metadata': { req: AdminFederationRefreshRemoteInstanceMetadataRequest; res: EmptyResponse };
	'admin/federation/remove-all-following': { req: AdminFederationRemoveAllFollowingRequest; res: EmptyResponse };
	'admin/federation/update-instance': { req: AdminFederationUpdateInstanceRequest; res: EmptyResponse };
	'admin/get-index-stats': { req: EmptyRequest; res: AdminGetIndexStatsResponse };
	'admin/get-table-stats': { req: EmptyRequest; res: AdminGetTableStatsResponse };
	'admin/get-user-ips': { req: AdminGetUserIpsRequest; res: AdminGetUserIpsResponse };
	'admin/invite/create': { req: AdminInviteCreateRequest; res: AdminInviteCreateResponse };
	'admin/invite/list': { req: AdminInviteListRequest; res: AdminInviteListResponse };
	'admin/promo/create': { req: AdminPromoCreateRequest; res: EmptyResponse };
	'admin/queue/clear': { req: EmptyRequest; res: EmptyResponse };
	'admin/queue/deliver-delayed': { req: EmptyRequest; res: AdminQueueDeliverDelayedResponse };
	'admin/queue/inbox-delayed': { req: EmptyRequest; res: AdminQueueInboxDelayedResponse };
	'admin/queue/promote': { req: AdminQueuePromoteRequest; res: EmptyResponse };
	'admin/queue/stats': { req: EmptyRequest; res: AdminQueueStatsResponse };
	'admin/relays/add': { req: AdminRelaysAddRequest; res: AdminRelaysAddResponse };
	'admin/relays/list': { req: EmptyRequest; res: AdminRelaysListResponse };
	'admin/relays/remove': { req: AdminRelaysRemoveRequest; res: EmptyResponse };
	'admin/reset-password': { req: AdminResetPasswordRequest; res: AdminResetPasswordResponse };
	'admin/resolve-abuse-user-report': { req: AdminResolveAbuseUserReportRequest; res: EmptyResponse };
	'admin/send-email': { req: AdminSendEmailRequest; res: EmptyResponse };
	'admin/server-info': { req: EmptyRequest; res: AdminServerInfoResponse };
	'admin/show-moderation-logs': { req: AdminShowModerationLogsRequest; res: AdminShowModerationLogsResponse };
	'admin/show-user': { req: AdminShowUserRequest; res: AdminShowUserResponse };
	'admin/show-users': { req: AdminShowUsersRequest; res: AdminShowUsersResponse };
	'admin/suspend-user': { req: AdminSuspendUserRequest; res: EmptyResponse };
	'admin/unsuspend-user': { req: AdminUnsuspendUserRequest; res: EmptyResponse };
	'admin/update-meta': { req: AdminUpdateMetaRequest; res: EmptyResponse };
	'admin/delete-account': { req: AdminDeleteAccountRequest; res: AdminDeleteAccountResponse };
	'admin/update-user-note': { req: AdminUpdateUserNoteRequest; res: EmptyResponse };
	'admin/roles/create': { req: AdminRolesCreateRequest; res: AdminRolesCreateResponse };
	'admin/roles/delete': { req: AdminRolesDeleteRequest; res: EmptyResponse };
	'admin/roles/list': { req: EmptyRequest; res: AdminRolesListResponse };
	'admin/roles/show': { req: AdminRolesShowRequest; res: AdminRolesShowResponse };
	'admin/roles/update': { req: AdminRolesUpdateRequest; res: EmptyResponse };
	'admin/roles/assign': { req: AdminRolesAssignRequest; res: EmptyResponse };
	'admin/roles/unassign': { req: AdminRolesUnassignRequest; res: EmptyResponse };
	'admin/roles/update-default-policies': { req: AdminRolesUpdateDefaultPoliciesRequest; res: EmptyResponse };
	'admin/roles/users': { req: AdminRolesUsersRequest; res: AdminRolesUsersResponse };
	'announcements': { req: AnnouncementsRequest; res: AnnouncementsResponse };
	'antennas/create': { req: AntennasCreateRequest; res: AntennasCreateResponse };
	'antennas/delete': { req: AntennasDeleteRequest; res: EmptyResponse };
	'antennas/list': { req: EmptyRequest; res: AntennasListResponse };
	'antennas/notes': { req: AntennasNotesRequest; res: AntennasNotesResponse };
	'antennas/show': { req: AntennasShowRequest; res: AntennasShowResponse };
	'antennas/update': { req: AntennasUpdateRequest; res: AntennasUpdateResponse };
	'ap/get': { req: ApGetRequest; res: ApGetResponse };
	'ap/show': { req: ApShowRequest; res: ApShowResponse };
	'app/create': { req: AppCreateRequest; res: AppCreateResponse };
	'app/show': { req: AppShowRequest; res: AppShowResponse };
	'auth/accept': { req: AuthAcceptRequest; res: EmptyResponse };
	'auth/session/generate': { req: AuthSessionGenerateRequest; res: AuthSessionGenerateResponse };
	'auth/session/show': { req: AuthSessionShowRequest; res: AuthSessionShowResponse };
	'auth/session/userkey': { req: AuthSessionUserkeyRequest; res: AuthSessionUserkeyResponse };
	'blocking/create': { req: BlockingCreateRequest; res: BlockingCreateResponse };
	'blocking/delete': { req: BlockingDeleteRequest; res: BlockingDeleteResponse };
	'blocking/list': { req: BlockingListRequest; res: BlockingListResponse };
	'channels/create': { req: ChannelsCreateRequest; res: ChannelsCreateResponse };
	'channels/featured': { req: EmptyRequest; res: ChannelsFeaturedResponse };
	'channels/follow': { req: ChannelsFollowRequest; res: EmptyResponse };
	'channels/followed': { req: ChannelsFollowedRequest; res: ChannelsFollowedResponse };
	'channels/owned': { req: ChannelsOwnedRequest; res: ChannelsOwnedResponse };
	'channels/show': { req: ChannelsShowRequest; res: ChannelsShowResponse };
	'channels/timeline': { req: ChannelsTimelineRequest; res: ChannelsTimelineResponse };
	'channels/unfollow': { req: ChannelsUnfollowRequest; res: EmptyResponse };
	'channels/update': { req: ChannelsUpdateRequest; res: ChannelsUpdateResponse };
	'channels/favorite': { req: ChannelsFavoriteRequest; res: EmptyResponse };
	'channels/unfavorite': { req: ChannelsUnfavoriteRequest; res: EmptyResponse };
	'channels/my-favorites': { req: EmptyRequest; res: ChannelsMyFavoritesResponse };
	'channels/search': { req: ChannelsSearchRequest; res: ChannelsSearchResponse };
	'charts/active-users': { req: ChartsActiveUsersRequest; res: ChartsActiveUsersResponse };
	'charts/ap-request': { req: ChartsApRequestRequest; res: ChartsApRequestResponse };
	'charts/drive': { req: ChartsDriveRequest; res: ChartsDriveResponse };
	'charts/federation': { req: ChartsFederationRequest; res: ChartsFederationResponse };
	'charts/instance': { req: ChartsInstanceRequest; res: ChartsInstanceResponse };
	'charts/notes': { req: ChartsNotesRequest; res: ChartsNotesResponse };
	'charts/user/drive': { req: ChartsUserDriveRequest; res: ChartsUserDriveResponse };
	'charts/user/following': { req: ChartsUserFollowingRequest; res: ChartsUserFollowingResponse };
	'charts/user/notes': { req: ChartsUserNotesRequest; res: ChartsUserNotesResponse };
	'charts/user/pv': { req: ChartsUserPvRequest; res: ChartsUserPvResponse };
	'charts/user/reactions': { req: ChartsUserReactionsRequest; res: ChartsUserReactionsResponse };
	'charts/users': { req: ChartsUsersRequest; res: ChartsUsersResponse };
	'clips/add-note': { req: ClipsAddNoteRequest; res: EmptyResponse };
	'clips/remove-note': { req: ClipsRemoveNoteRequest; res: EmptyResponse };
	'clips/create': { req: ClipsCreateRequest; res: ClipsCreateResponse };
	'clips/delete': { req: ClipsDeleteRequest; res: EmptyResponse };
	'clips/list': { req: EmptyRequest; res: ClipsListResponse };
	'clips/notes': { req: ClipsNotesRequest; res: ClipsNotesResponse };
	'clips/show': { req: ClipsShowRequest; res: ClipsShowResponse };
	'clips/update': { req: ClipsUpdateRequest; res: ClipsUpdateResponse };
	'clips/favorite': { req: ClipsFavoriteRequest; res: EmptyResponse };
	'clips/unfavorite': { req: ClipsUnfavoriteRequest; res: EmptyResponse };
	'clips/my-favorites': { req: EmptyRequest; res: ClipsMyFavoritesResponse };
	'drive': { req: EmptyRequest; res: DriveResponse };
	'drive/files': { req: DriveFilesRequest; res: DriveFilesResponse };
	'drive/files/attached-notes': { req: DriveFilesAttachedNotesRequest; res: DriveFilesAttachedNotesResponse };
	'drive/files/check-existence': { req: DriveFilesCheckExistenceRequest; res: DriveFilesCheckExistenceResponse };
	'drive/files/create': { req: DriveFilesCreateRequest; res: DriveFilesCreateResponse };
	'drive/files/delete': { req: DriveFilesDeleteRequest; res: EmptyResponse };
	'drive/files/find-by-hash': { req: DriveFilesFindByHashRequest; res: DriveFilesFindByHashResponse };
	'drive/files/find': { req: DriveFilesFindRequest; res: DriveFilesFindResponse };
	'drive/files/show': { req: DriveFilesShowRequest; res: DriveFilesShowResponse };
	'drive/files/update': { req: DriveFilesUpdateRequest; res: DriveFilesUpdateResponse };
	'drive/files/upload-from-url': { req: DriveFilesUploadFromUrlRequest; res: EmptyResponse };
	'drive/folders': { req: DriveFoldersRequest; res: DriveFoldersResponse };
	'drive/folders/create': { req: DriveFoldersCreateRequest; res: DriveFoldersCreateResponse };
	'drive/folders/delete': { req: DriveFoldersDeleteRequest; res: EmptyResponse };
	'drive/folders/find': { req: DriveFoldersFindRequest; res: DriveFoldersFindResponse };
	'drive/folders/show': { req: DriveFoldersShowRequest; res: DriveFoldersShowResponse };
	'drive/folders/update': { req: DriveFoldersUpdateRequest; res: DriveFoldersUpdateResponse };
	'drive/stream': { req: DriveStreamRequest; res: DriveStreamResponse };
	'email-address/available': { req: EmailAddressAvailableRequest; res: EmailAddressAvailableResponse };
	'endpoint': { req: EndpointRequest; res: EndpointResponse };
	'endpoints': { req: EmptyRequest; res: EndpointsResponse };
	'export-custom-emojis': { req: EmptyRequest; res: EmptyResponse };
	'federation/followers': { req: FederationFollowersRequest; res: FederationFollowersResponse };
	'federation/following': { req: FederationFollowingRequest; res: FederationFollowingResponse };
	'federation/instances': { req: FederationInstancesRequest; res: FederationInstancesResponse };
	'federation/show-instance': { req: FederationShowInstanceRequest; res: FederationShowInstanceResponse };
	'federation/update-remote-user': { req: FederationUpdateRemoteUserRequest; res: EmptyResponse };
	'federation/users': { req: FederationUsersRequest; res: FederationUsersResponse };
	'federation/stats': { req: FederationStatsRequest; res: FederationStatsResponse };
	'following/create': { req: FollowingCreateRequest; res: FollowingCreateResponse };
	'following/delete': { req: FollowingDeleteRequest; res: FollowingDeleteResponse };
	'following/update': { req: FollowingUpdateRequest; res: FollowingUpdateResponse };
	'following/update-all': { req: FollowingUpdateAllRequest; res: EmptyResponse };
	'following/invalidate': { req: FollowingInvalidateRequest; res: FollowingInvalidateResponse };
	'following/requests/accept': { req: FollowingRequestsAcceptRequest; res: EmptyResponse };
	'following/requests/cancel': { req: FollowingRequestsCancelRequest; res: FollowingRequestsCancelResponse };
	'following/requests/list': { req: FollowingRequestsListRequest; res: FollowingRequestsListResponse };
	'following/requests/reject': { req: FollowingRequestsRejectRequest; res: EmptyResponse };
	'gallery/featured': { req: GalleryFeaturedRequest; res: GalleryFeaturedResponse };
	'gallery/popular': { req: EmptyRequest; res: GalleryPopularResponse };
	'gallery/posts': { req: GalleryPostsRequest; res: GalleryPostsResponse };
	'gallery/posts/create': { req: GalleryPostsCreateRequest; res: GalleryPostsCreateResponse };
	'gallery/posts/delete': { req: GalleryPostsDeleteRequest; res: EmptyResponse };
	'gallery/posts/like': { req: GalleryPostsLikeRequest; res: EmptyResponse };
	'gallery/posts/show': { req: GalleryPostsShowRequest; res: GalleryPostsShowResponse };
	'gallery/posts/unlike': { req: GalleryPostsUnlikeRequest; res: EmptyResponse };
	'gallery/posts/update': { req: GalleryPostsUpdateRequest; res: GalleryPostsUpdateResponse };
	'get-online-users-count': { req: EmptyRequest; res: GetOnlineUsersCountResponse };
	'get-avatar-decorations': { req: EmptyRequest; res: GetAvatarDecorationsResponse };
	'hashtags/list': { req: HashtagsListRequest; res: HashtagsListResponse };
	'hashtags/search': { req: HashtagsSearchRequest; res: HashtagsSearchResponse };
	'hashtags/show': { req: HashtagsShowRequest; res: HashtagsShowResponse };
	'hashtags/trend': { req: EmptyRequest; res: HashtagsTrendResponse };
	'hashtags/users': { req: HashtagsUsersRequest; res: HashtagsUsersResponse };
	'i': { req: EmptyRequest; res: IResponse };
	'i/2fa/done': { req: I2faDoneRequest; res: EmptyResponse };
	'i/2fa/key-done': { req: I2faKeyDoneRequest; res: I2faKeyDoneResponse };
	'i/2fa/password-less': { req: I2faPasswordLessRequest; res: EmptyResponse };
	'i/2fa/register-key': { req: I2faRegisterKeyRequest; res: I2faRegisterKeyResponse };
	'i/2fa/register': { req: I2faRegisterRequest; res: I2faRegisterResponse };
	'i/2fa/update-key': { req: I2faUpdateKeyRequest; res: EmptyResponse };
	'i/2fa/remove-key': { req: I2faRemoveKeyRequest; res: EmptyResponse };
	'i/2fa/unregister': { req: I2faUnregisterRequest; res: EmptyResponse };
	'i/apps': { req: IAppsRequest; res: IAppsResponse };
	'i/authorized-apps': { req: IAuthorizedAppsRequest; res: IAuthorizedAppsResponse };
	'i/claim-achievement': { req: IClaimAchievementRequest; res: EmptyResponse };
	'i/change-password': { req: IChangePasswordRequest; res: EmptyResponse };
	'i/delete-account': { req: IDeleteAccountRequest; res: EmptyResponse };
	'i/export-blocking': { req: EmptyRequest; res: EmptyResponse };
	'i/export-following': { req: IExportFollowingRequest; res: EmptyResponse };
	'i/export-mute': { req: EmptyRequest; res: EmptyResponse };
	'i/export-notes': { req: EmptyRequest; res: EmptyResponse };
	'i/export-clips': { req: EmptyRequest; res: EmptyResponse };
	'i/export-favorites': { req: EmptyRequest; res: EmptyResponse };
	'i/export-user-lists': { req: EmptyRequest; res: EmptyResponse };
	'i/export-antennas': { req: EmptyRequest; res: EmptyResponse };
	'i/favorites': { req: IFavoritesRequest; res: IFavoritesResponse };
	'i/gallery/likes': { req: IGalleryLikesRequest; res: IGalleryLikesResponse };
	'i/gallery/posts': { req: IGalleryPostsRequest; res: IGalleryPostsResponse };
	'i/import-blocking': { req: IImportBlockingRequest; res: EmptyResponse };
	'i/import-following': { req: IImportFollowingRequest; res: EmptyResponse };
	'i/import-muting': { req: IImportMutingRequest; res: EmptyResponse };
	'i/import-user-lists': { req: IImportUserListsRequest; res: EmptyResponse };
	'i/import-antennas': { req: IImportAntennasRequest; res: EmptyResponse };
	'i/notifications': { req: INotificationsRequest; res: INotificationsResponse };
	'i/notifications-grouped': { req: INotificationsGroupedRequest; res: INotificationsGroupedResponse };
	'i/page-likes': { req: IPageLikesRequest; res: IPageLikesResponse };
	'i/pages': { req: IPagesRequest; res: IPagesResponse };
	'i/pin': { req: IPinRequest; res: IPinResponse };
	'i/read-all-unread-notes': { req: EmptyRequest; res: EmptyResponse };
	'i/read-announcement': { req: IReadAnnouncementRequest; res: EmptyResponse };
	'i/regenerate-token': { req: IRegenerateTokenRequest; res: EmptyResponse };
	'i/registry/get-all': { req: IRegistryGetAllRequest; res: IRegistryGetAllResponse };
	'i/registry/get-detail': { req: IRegistryGetDetailRequest; res: IRegistryGetDetailResponse };
	'i/registry/get': { req: IRegistryGetRequest; res: IRegistryGetResponse };
	'i/registry/keys-with-type': { req: IRegistryKeysWithTypeRequest; res: IRegistryKeysWithTypeResponse };
	'i/registry/keys': { req: IRegistryKeysRequest; res: EmptyResponse };
	'i/registry/remove': { req: IRegistryRemoveRequest; res: EmptyResponse };
	'i/registry/scopes-with-domain': { req: EmptyRequest; res: IRegistryScopesWithDomainResponse };
	'i/registry/set': { req: IRegistrySetRequest; res: EmptyResponse };
	'i/revoke-token': { req: IRevokeTokenRequest; res: EmptyResponse };
	'i/signin-history': { req: ISigninHistoryRequest; res: ISigninHistoryResponse };
	'i/unpin': { req: IUnpinRequest; res: IUnpinResponse };
	'i/update-email': { req: IUpdateEmailRequest; res: IUpdateEmailResponse };
	'i/update': { req: IUpdateRequest; res: IUpdateResponse };
	'i/move': { req: IMoveRequest; res: IMoveResponse };
	'i/webhooks/create': { req: IWebhooksCreateRequest; res: IWebhooksCreateResponse };
	'i/webhooks/list': { req: EmptyRequest; res: IWebhooksListResponse };
	'i/webhooks/show': { req: IWebhooksShowRequest; res: IWebhooksShowResponse };
	'i/webhooks/update': { req: IWebhooksUpdateRequest; res: EmptyResponse };
	'i/webhooks/delete': { req: IWebhooksDeleteRequest; res: EmptyResponse };
	'invite/create': { req: EmptyRequest; res: InviteCreateResponse };
	'invite/delete': { req: InviteDeleteRequest; res: EmptyResponse };
	'invite/list': { req: InviteListRequest; res: InviteListResponse };
	'invite/limit': { req: EmptyRequest; res: InviteLimitResponse };
	'meta': { req: MetaRequest; res: MetaResponse };
	'emojis': { req: EmptyRequest; res: EmojisResponse };
	'emoji': { req: EmojiRequest; res: EmojiResponse };
	'miauth/gen-token': { req: MiauthGenTokenRequest; res: MiauthGenTokenResponse };
	'mute/create': { req: MuteCreateRequest; res: EmptyResponse };
	'mute/delete': { req: MuteDeleteRequest; res: EmptyResponse };
	'mute/list': { req: MuteListRequest; res: MuteListResponse };
	'renote-mute/create': { req: RenoteMuteCreateRequest; res: EmptyResponse };
	'renote-mute/delete': { req: RenoteMuteDeleteRequest; res: EmptyResponse };
	'renote-mute/list': { req: RenoteMuteListRequest; res: RenoteMuteListResponse };
	'my/apps': { req: MyAppsRequest; res: MyAppsResponse };
	'notes': { req: NotesRequest; res: NotesResponse };
	'notes/children': { req: NotesChildrenRequest; res: NotesChildrenResponse };
	'notes/clips': { req: NotesClipsRequest; res: NotesClipsResponse };
	'notes/conversation': { req: NotesConversationRequest; res: NotesConversationResponse };
	'notes/create': { req: NotesCreateRequest; res: NotesCreateResponse };
	'notes/delete': { req: NotesDeleteRequest; res: EmptyResponse };
	'notes/favorites/create': { req: NotesFavoritesCreateRequest; res: EmptyResponse };
	'notes/favorites/delete': { req: NotesFavoritesDeleteRequest; res: EmptyResponse };
	'notes/featured': { req: NotesFeaturedRequest; res: NotesFeaturedResponse };
	'notes/global-timeline': { req: NotesGlobalTimelineRequest; res: NotesGlobalTimelineResponse };
	'notes/hybrid-timeline': { req: NotesHybridTimelineRequest; res: NotesHybridTimelineResponse };
	'notes/local-timeline': { req: NotesLocalTimelineRequest; res: NotesLocalTimelineResponse };
	'notes/mentions': { req: NotesMentionsRequest; res: NotesMentionsResponse };
	'notes/polls/recommendation': { req: NotesPollsRecommendationRequest; res: NotesPollsRecommendationResponse };
	'notes/polls/vote': { req: NotesPollsVoteRequest; res: EmptyResponse };
	'notes/reactions': { req: NotesReactionsRequest; res: NotesReactionsResponse };
	'notes/reactions/create': { req: NotesReactionsCreateRequest; res: EmptyResponse };
	'notes/reactions/delete': { req: NotesReactionsDeleteRequest; res: EmptyResponse };
	'notes/renotes': { req: NotesRenotesRequest; res: NotesRenotesResponse };
	'notes/replies': { req: NotesRepliesRequest; res: NotesRepliesResponse };
	'notes/search-by-tag': { req: NotesSearchByTagRequest; res: NotesSearchByTagResponse };
	'notes/search': { req: NotesSearchRequest; res: NotesSearchResponse };
	'notes/show': { req: NotesShowRequest; res: NotesShowResponse };
	'notes/state': { req: NotesStateRequest; res: NotesStateResponse };
	'notes/thread-muting/create': { req: NotesThreadMutingCreateRequest; res: EmptyResponse };
	'notes/thread-muting/delete': { req: NotesThreadMutingDeleteRequest; res: EmptyResponse };
	'notes/timeline': { req: NotesTimelineRequest; res: NotesTimelineResponse };
	'notes/translate': { req: NotesTranslateRequest; res: NotesTranslateResponse };
	'notes/unrenote': { req: NotesUnrenoteRequest; res: EmptyResponse };
	'notes/user-list-timeline': { req: NotesUserListTimelineRequest; res: NotesUserListTimelineResponse };
	'notifications/create': { req: NotificationsCreateRequest; res: EmptyResponse };
	'notifications/mark-all-as-read': { req: EmptyRequest; res: EmptyResponse };
	'notifications/test-notification': { req: EmptyRequest; res: EmptyResponse };
	'page-push': { req: PagePushRequest; res: EmptyResponse };
	'pages/create': { req: PagesCreateRequest; res: PagesCreateResponse };
	'pages/delete': { req: PagesDeleteRequest; res: EmptyResponse };
	'pages/featured': { req: EmptyRequest; res: PagesFeaturedResponse };
	'pages/like': { req: PagesLikeRequest; res: EmptyResponse };
	'pages/show': { req: PagesShowRequest; res: PagesShowResponse };
	'pages/unlike': { req: PagesUnlikeRequest; res: EmptyResponse };
	'pages/update': { req: PagesUpdateRequest; res: EmptyResponse };
	'flash/create': { req: FlashCreateRequest; res: FlashCreateResponse };
	'flash/delete': { req: FlashDeleteRequest; res: EmptyResponse };
	'flash/featured': { req: EmptyRequest; res: FlashFeaturedResponse };
	'flash/like': { req: FlashLikeRequest; res: EmptyResponse };
	'flash/show': { req: FlashShowRequest; res: FlashShowResponse };
	'flash/unlike': { req: FlashUnlikeRequest; res: EmptyResponse };
	'flash/update': { req: FlashUpdateRequest; res: EmptyResponse };
	'flash/my': { req: FlashMyRequest; res: FlashMyResponse };
	'flash/my-likes': { req: FlashMyLikesRequest; res: FlashMyLikesResponse };
	'ping': { req: EmptyRequest; res: PingResponse };
	'pinned-users': { req: EmptyRequest; res: PinnedUsersResponse };
	'promo/read': { req: PromoReadRequest; res: EmptyResponse };
	'roles/list': { req: EmptyRequest; res: RolesListResponse };
	'roles/show': { req: RolesShowRequest; res: RolesShowResponse };
	'roles/users': { req: RolesUsersRequest; res: RolesUsersResponse };
	'roles/notes': { req: RolesNotesRequest; res: RolesNotesResponse };
	'request-reset-password': { req: RequestResetPasswordRequest; res: EmptyResponse };
	'reset-db': { req: EmptyRequest; res: EmptyResponse };
	'reset-password': { req: ResetPasswordRequest; res: EmptyResponse };
	'server-info': { req: EmptyRequest; res: ServerInfoResponse };
	'stats': { req: EmptyRequest; res: StatsResponse };
	'sw/show-registration': { req: SwShowRegistrationRequest; res: SwShowRegistrationResponse };
	'sw/update-registration': { req: SwUpdateRegistrationRequest; res: SwUpdateRegistrationResponse };
	'sw/register': { req: SwRegisterRequest; res: SwRegisterResponse };
	'sw/unregister': { req: SwUnregisterRequest; res: EmptyResponse };
	'test': { req: TestRequest; res: TestResponse };
	'username/available': { req: UsernameAvailableRequest; res: UsernameAvailableResponse };
	'users': { req: UsersRequest; res: UsersResponse };
	'users/clips': { req: UsersClipsRequest; res: UsersClipsResponse };
	'users/followers': { req: UsersFollowersRequest; res: UsersFollowersResponse };
	'users/following': { req: UsersFollowingRequest; res: UsersFollowingResponse };
	'users/gallery/posts': { req: UsersGalleryPostsRequest; res: UsersGalleryPostsResponse };
	'users/get-frequently-replied-users': { req: UsersGetFrequentlyRepliedUsersRequest; res: UsersGetFrequentlyRepliedUsersResponse };
	'users/featured-notes': { req: UsersFeaturedNotesRequest; res: UsersFeaturedNotesResponse };
	'users/lists/create': { req: UsersListsCreateRequest; res: UsersListsCreateResponse };
	'users/lists/delete': { req: UsersListsDeleteRequest; res: EmptyResponse };
	'users/lists/list': { req: UsersListsListRequest; res: UsersListsListResponse };
	'users/lists/pull': { req: UsersListsPullRequest; res: EmptyResponse };
	'users/lists/push': { req: UsersListsPushRequest; res: EmptyResponse };
	'users/lists/show': { req: UsersListsShowRequest; res: UsersListsShowResponse };
	'users/lists/favorite': { req: UsersListsFavoriteRequest; res: EmptyResponse };
	'users/lists/unfavorite': { req: UsersListsUnfavoriteRequest; res: EmptyResponse };
	'users/lists/update': { req: UsersListsUpdateRequest; res: UsersListsUpdateResponse };
	'users/lists/create-from-public': { req: UsersListsCreateFromPublicRequest; res: UsersListsCreateFromPublicResponse };
	'users/lists/update-membership': { req: UsersListsUpdateMembershipRequest; res: EmptyResponse };
	'users/lists/get-memberships': { req: UsersListsGetMembershipsRequest; res: UsersListsGetMembershipsResponse };
	'users/notes': { req: UsersNotesRequest; res: UsersNotesResponse };
	'users/pages': { req: UsersPagesRequest; res: UsersPagesResponse };
	'users/flashs': { req: UsersFlashsRequest; res: UsersFlashsResponse };
	'users/reactions': { req: UsersReactionsRequest; res: UsersReactionsResponse };
	'users/recommendation': { req: UsersRecommendationRequest; res: UsersRecommendationResponse };
	'users/relation': { req: UsersRelationRequest; res: UsersRelationResponse };
	'users/report-abuse': { req: UsersReportAbuseRequest; res: EmptyResponse };
	'users/search-by-username-and-host': { req: UsersSearchByUsernameAndHostRequest; res: UsersSearchByUsernameAndHostResponse };
	'users/search': { req: UsersSearchRequest; res: UsersSearchResponse };
	'users/show': { req: UsersShowRequest; res: UsersShowResponse };
	'users/achievements': { req: UsersAchievementsRequest; res: UsersAchievementsResponse };
	'users/update-memo': { req: UsersUpdateMemoRequest; res: EmptyResponse };
	'fetch-rss': { req: FetchRssRequest; res: FetchRssResponse };
	'fetch-external-resources': { req: FetchExternalResourcesRequest; res: FetchExternalResourcesResponse };
	'retention': { req: EmptyRequest; res: RetentionResponse };
	'bubble-game/register': { req: BubbleGameRegisterRequest; res: BubbleGameRegisterResponse };
	'bubble-game/ranking': { req: BubbleGameRankingRequest; res: BubbleGameRankingResponse };
	'reversi/cancel-match': { req: ReversiCancelMatchRequest; res: ReversiCancelMatchResponse };
	'reversi/games': { req: ReversiGamesRequest; res: ReversiGamesResponse };
	'reversi/match': { req: ReversiMatchRequest; res: ReversiMatchResponse };
	'reversi/invitations': { req: EmptyRequest; res: ReversiInvitationsResponse };
	'reversi/show-game': { req: ReversiShowGameRequest; res: ReversiShowGameResponse };
	'reversi/surrender': { req: ReversiSurrenderRequest; res: EmptyResponse };
	'reversi/verify': { req: ReversiVerifyRequest; res: ReversiVerifyResponse };
	'mahjong/create-room': { req: EmptyRequest; res: MahjongCreateRoomResponse };
	'mahjong/join-room': { req: MahjongJoinRoomRequest; res: MahjongJoinRoomResponse };
	'mahjong/show-room': { req: MahjongShowRoomRequest; res: MahjongShowRoomResponse };
}<|MERGE_RESOLUTION|>--- conflicted
+++ resolved
@@ -1,10 +1,6 @@
 /*
  * version: 2024.2.0-beta.7
-<<<<<<< HEAD
- * generatedAt: 2024-01-26T07:53:15.921Z
-=======
- * generatedAt: 2024-01-29T09:40:51.621Z
->>>>>>> a6a91fec
+ * generatedAt: 2024-01-30T10:55:16.786Z
  */
 
 import type {
