/*
 * SPDX-FileCopyrightText: syuilo and misskey-project
 * SPDX-License-Identifier: AGPL-3.0-only
 */

import { Inject, Injectable } from '@nestjs/common';
import * as Bull from 'bullmq';
import { Not } from 'typeorm';
import { DI } from '@/di-symbols.js';
import type { InstancesRepository } from '@/models/_.js';
import type Logger from '@/logger.js';
import { MetaService } from '@/core/MetaService.js';
import { ApRequestService } from '@/core/activitypub/ApRequestService.js';
import { FederatedInstanceService } from '@/core/FederatedInstanceService.js';
import { FetchInstanceMetadataService } from '@/core/FetchInstanceMetadataService.js';
import { MemorySingleCache } from '@/misc/cache.js';
import type { MiInstance } from '@/models/Instance.js';
import InstanceChart from '@/core/chart/charts/instance.js';
import ApRequestChart from '@/core/chart/charts/ap-request.js';
import FederationChart from '@/core/chart/charts/federation.js';
import { StatusError } from '@/misc/status-error.js';
import { UtilityService } from '@/core/UtilityService.js';
import { bindThis } from '@/decorators.js';
import { QueueLoggerService } from '../QueueLoggerService.js';
import type { DeliverJobData } from '../types.js';

@Injectable()
export class DeliverProcessorService {
	private logger: Logger;
	private suspendedHostsCache: MemorySingleCache<MiInstance[]>;
	private latest: string | null;

	constructor(
		@Inject(DI.instancesRepository)
		private instancesRepository: InstancesRepository,

		private metaService: MetaService,
		private utilityService: UtilityService,
		private federatedInstanceService: FederatedInstanceService,
		private fetchInstanceMetadataService: FetchInstanceMetadataService,
		private apRequestService: ApRequestService,
		private instanceChart: InstanceChart,
		private apRequestChart: ApRequestChart,
		private federationChart: FederationChart,
		private queueLoggerService: QueueLoggerService,
	) {
		this.logger = this.queueLoggerService.logger.createSubLogger('deliver');
		this.suspendedHostsCache = new MemorySingleCache<MiInstance[]>(1000 * 60 * 60);
	}

	@bindThis
	public async process(job: Bull.Job<DeliverJobData>): Promise<string> {
		const { host } = new URL(job.data.to);

		// ブロックしてたら中断
		const meta = await this.metaService.fetch();
		if (this.utilityService.isBlockedHost(meta.blockedHosts, this.utilityService.toPuny(host))) {
			return 'skip (blocked)';
		}

		// isSuspendedなら中断
		let suspendedHosts = this.suspendedHostsCache.get();
		if (suspendedHosts == null) {
			suspendedHosts = await this.instancesRepository.find({
				where: {
					suspensionState: Not('none'),
				},
			});
			this.suspendedHostsCache.set(suspendedHosts);
		}
		if (suspendedHosts.map(x => x.host).includes(this.utilityService.toPuny(host))) {
			return 'skip (suspended)';
		}

		try {
			const _server = await this.federatedInstanceService.fetch(host);
			await this.fetchInstanceMetadataService.fetchInstanceMetadata(_server).then(() => {});
			const server = await this.federatedInstanceService.fetch(host);

			await this.apRequestService.signedPost(
				job.data.user,
				job.data.to,
				job.data.content,
				server.httpMessageSignaturesImplementationLevel,
				job.data.digest,
				job.data.privateKey,
			);

			// Update stats
<<<<<<< HEAD
			if (server.isNotResponding) {
				this.federatedInstanceService.update(server.id, {
					isNotResponding: false,
				});
			}
=======
			this.federatedInstanceService.fetch(host).then(i => {
				if (i.isNotResponding) {
					this.federatedInstanceService.update(i.id, {
						isNotResponding: false,
						notRespondingSince: null,
					});
				}
>>>>>>> 9849aab4

			this.apRequestChart.deliverSucc();
			this.federationChart.deliverd(server.host, true);

			if (meta.enableChartsForFederatedInstances) {
				this.instanceChart.requestSent(server.host, true);
			}

			return 'Success';
		} catch (res) {
			// Update stats
			this.federatedInstanceService.fetch(host).then(i => {
				if (!i.isNotResponding) {
					this.federatedInstanceService.update(i.id, {
						isNotResponding: true,
						notRespondingSince: new Date(),
					});
				} else if (i.notRespondingSince) {
					// 1週間以上不通ならサスペンド
					if (i.suspensionState === 'none' && i.notRespondingSince.getTime() <= Date.now() - 1000 * 60 * 60 * 24 * 7) {
						this.federatedInstanceService.update(i.id, {
							suspensionState: 'autoSuspendedForNotResponding',
						});
					}
				}

				this.apRequestChart.deliverFail();
				this.federationChart.deliverd(i.host, false);

				if (meta.enableChartsForFederatedInstances) {
					this.instanceChart.requestSent(i.host, false);
				}
			});

			if (res instanceof StatusError) {
				// 4xx
				if (!res.isRetryable) {
					// 相手が閉鎖していることを明示しているため、配送停止する
					if (job.data.isSharedInbox && res.statusCode === 410) {
						this.federatedInstanceService.fetch(host).then(i => {
							this.federatedInstanceService.update(i.id, {
								suspensionState: 'goneSuspended',
							});
						});
						throw new Bull.UnrecoverableError(`${host} is gone`);
					}
					throw new Bull.UnrecoverableError(`${res.statusCode} ${res.statusMessage}`);
				}

				// 5xx etc.
				throw new Error(`${res.statusCode} ${res.statusMessage}`);
			} else {
				// DNS error, socket error, timeout ...
				throw res;
			}
		}
	}
}<|MERGE_RESOLUTION|>--- conflicted
+++ resolved
@@ -87,21 +87,12 @@
 			);
 
 			// Update stats
-<<<<<<< HEAD
 			if (server.isNotResponding) {
 				this.federatedInstanceService.update(server.id, {
 					isNotResponding: false,
+					notRespondingSince: null,
 				});
 			}
-=======
-			this.federatedInstanceService.fetch(host).then(i => {
-				if (i.isNotResponding) {
-					this.federatedInstanceService.update(i.id, {
-						isNotResponding: false,
-						notRespondingSince: null,
-					});
-				}
->>>>>>> 9849aab4
 
 			this.apRequestChart.deliverSucc();
 			this.federationChart.deliverd(server.host, true);
