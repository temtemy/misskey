import { Inject, Injectable } from '@nestjs/common';
import { MAX_NOTE_TEXT_LENGTH } from '@/const.js';
import { Endpoint } from '@/server/api/endpoint-base.js';
import { MetaService } from '@/core/MetaService.js';
import type { Config } from '@/config.js';
import { DI } from '@/di-symbols.js';
import { DEFAULT_POLICIES } from '@/core/RoleService.js';

<<<<<<< HEAD
=======
export const meta = {
	tags: ['meta'],

	requireCredential: true,
	requireAdmin: true,

	res: {
		type: 'object',
		optional: false, nullable: false,
		properties: {
			cacheRemoteFiles: {
				type: 'boolean',
				optional: false, nullable: false,
			},
			emailRequiredForSignup: {
				type: 'boolean',
				optional: false, nullable: false,
			},
			enableHcaptcha: {
				type: 'boolean',
				optional: false, nullable: false,
			},
			hcaptchaSiteKey: {
				type: 'string',
				optional: false, nullable: true,
			},
			enableRecaptcha: {
				type: 'boolean',
				optional: false, nullable: false,
			},
			recaptchaSiteKey: {
				type: 'string',
				optional: false, nullable: true,
			},
			enableTurnstile: {
				type: 'boolean',
				optional: false, nullable: false,
			},
			turnstileSiteKey: {
				type: 'string',
				optional: false, nullable: true,
			},
			swPublickey: {
				type: 'string',
				optional: false, nullable: true,
			},
			mascotImageUrl: {
				type: 'string',
				optional: false, nullable: true,
				default: '/assets/ai.png',
			},
			bannerUrl: {
				type: 'string',
				optional: false, nullable: true,
			},
			serverErrorImageUrl: {
				type: 'string',
				optional: false, nullable: true,
			},
			infoImageUrl: {
				type: 'string',
				optional: false, nullable: true,
			},
			notFoundImageUrl: {
				type: 'string',
				optional: false, nullable: true,
			},
			iconUrl: {
				type: 'string',
				optional: false, nullable: true,
			},
			enableEmail: {
				type: 'boolean',
				optional: false, nullable: false,
			},
			enableServiceWorker: {
				type: 'boolean',
				optional: false, nullable: false,
			},
			translatorAvailable: {
				type: 'boolean',
				optional: false, nullable: false,
			},
			userStarForReactionFallback: {
				type: 'boolean',
				optional: true, nullable: false,
			},
			pinnedUsers: {
				type: 'array',
				optional: true, nullable: false,
				items: {
					type: 'string',
					optional: false, nullable: false,
				},
			},
			hiddenTags: {
				type: 'array',
				optional: true, nullable: false,
				items: {
					type: 'string',
					optional: false, nullable: false,
				},
			},
			blockedHosts: {
				type: 'array',
				optional: true, nullable: false,
				items: {
					type: 'string',
					optional: false, nullable: false,
				},
			},
			sensitiveWords: {
				type: 'array',
				optional: true, nullable: false,
				items: {
					type: 'string',
					optional: false, nullable: false,
				},
			},
			preservedUsernames: {
				type: 'array',
				optional: false, nullable: false,
				items: {
					type: 'string',
					optional: false, nullable: false,
				},
			},
			hcaptchaSecretKey: {
				type: 'string',
				optional: true, nullable: true,
			},
			recaptchaSecretKey: {
				type: 'string',
				optional: true, nullable: true,
			},
			turnstileSecretKey: {
				type: 'string',
				optional: true, nullable: true,
			},
			sensitiveMediaDetection: {
				type: 'string',
				optional: true, nullable: false,
			},
			sensitiveMediaDetectionSensitivity: {
				type: 'string',
				optional: true, nullable: false,
			},
			setSensitiveFlagAutomatically: {
				type: 'boolean',
				optional: true, nullable: false,
			},
			enableSensitiveMediaDetectionForVideos: {
				type: 'boolean',
				optional: true, nullable: false,
			},
			proxyAccountId: {
				type: 'string',
				optional: true, nullable: true,
				format: 'id',
			},
			summaryProxy: {
				type: 'string',
				optional: true, nullable: true,
			},
			email: {
				type: 'string',
				optional: true, nullable: true,
			},
			smtpSecure: {
				type: 'boolean',
				optional: true, nullable: false,
			},
			smtpHost: {
				type: 'string',
				optional: true, nullable: true,
			},
			smtpPort: {
				type: 'number',
				optional: true, nullable: true,
			},
			smtpUser: {
				type: 'string',
				optional: true, nullable: true,
			},
			smtpPass: {
				type: 'string',
				optional: true, nullable: true,
			},
			swPrivateKey: {
				type: 'string',
				optional: true, nullable: true,
			},
			useObjectStorage: {
				type: 'boolean',
				optional: true, nullable: false,
			},
			objectStorageBaseUrl: {
				type: 'string',
				optional: true, nullable: true,
			},
			objectStorageBucket: {
				type: 'string',
				optional: true, nullable: true,
			},
			objectStoragePrefix: {
				type: 'string',
				optional: true, nullable: true,
			},
			objectStorageEndpoint: {
				type: 'string',
				optional: true, nullable: true,
			},
			objectStorageRegion: {
				type: 'string',
				optional: true, nullable: true,
			},
			objectStoragePort: {
				type: 'number',
				optional: true, nullable: true,
			},
			objectStorageAccessKey: {
				type: 'string',
				optional: true, nullable: true,
			},
			objectStorageSecretKey: {
				type: 'string',
				optional: true, nullable: true,
			},
			objectStorageUseSSL: {
				type: 'boolean',
				optional: true, nullable: false,
			},
			objectStorageUseProxy: {
				type: 'boolean',
				optional: true, nullable: false,
			},
			objectStorageSetPublicRead: {
				type: 'boolean',
				optional: true, nullable: false,
			},
			enableIpLogging: {
				type: 'boolean',
				optional: true, nullable: false,
			},
			enableActiveEmailValidation: {
				type: 'boolean',
				optional: true, nullable: false,
			},
			enableChartsForRemoteUser: {
				type: 'boolean',
				optional: false, nullable: false,
			},
			enableChartsForFederatedInstances: {
				type: 'boolean',
				optional: false, nullable: false,
			},
			policies: {
				type: 'object',
				optional: false, nullable: false,
			},
		},
	},
} as const;

export const paramDef = {
	type: 'object',
	properties: {
	},
	required: [],
} as const;

>>>>>>> f5dfb64a
// eslint-disable-next-line import/no-default-export
@Injectable()
export default class extends Endpoint<'admin/meta'> {
	name = 'admin/meta' as const;
	constructor(
		@Inject(DI.config)
		private config: Config,

		private metaService: MetaService,
	) {
		super(async (ps, me) => {
			const instance = await this.metaService.fetch(true);

			return {
				maintainerName: instance.maintainerName,
				maintainerEmail: instance.maintainerEmail,
				version: this.config.version,
				name: instance.name,
				uri: this.config.url,
				description: instance.description,
				langs: instance.langs,
				tosUrl: instance.termsOfServiceUrl,
				repositoryUrl: instance.repositoryUrl,
				feedbackUrl: instance.feedbackUrl,
				disableRegistration: instance.disableRegistration,
				emailRequiredForSignup: instance.emailRequiredForSignup,
				enableHcaptcha: instance.enableHcaptcha,
				hcaptchaSiteKey: instance.hcaptchaSiteKey,
				enableRecaptcha: instance.enableRecaptcha,
				recaptchaSiteKey: instance.recaptchaSiteKey,
				enableTurnstile: instance.enableTurnstile,
				turnstileSiteKey: instance.turnstileSiteKey,
				swPublickey: instance.swPublicKey,
				themeColor: instance.themeColor,
				mascotImageUrl: instance.mascotImageUrl,
				bannerUrl: instance.bannerUrl,
				serverErrorImageUrl: instance.serverErrorImageUrl,
				notFoundImageUrl: instance.notFoundImageUrl,
				infoImageUrl: instance.infoImageUrl,
				iconUrl: instance.iconUrl,
				backgroundImageUrl: instance.backgroundImageUrl,
				logoImageUrl: instance.logoImageUrl,
				defaultLightTheme: instance.defaultLightTheme,
				defaultDarkTheme: instance.defaultDarkTheme,
				enableEmail: instance.enableEmail,
				enableServiceWorker: instance.enableServiceWorker,
				translatorAvailable: instance.deeplAuthKey != null,
				policies: { ...DEFAULT_POLICIES, ...instance.policies },

				cacheRemoteFiles: instance.cacheRemoteFiles,
				pinnedUsers: instance.pinnedUsers,
				hiddenTags: instance.hiddenTags,
				blockedHosts: instance.blockedHosts,
				sensitiveWords: instance.sensitiveWords,
				preservedUsernames: instance.preservedUsernames,
				hcaptchaSecretKey: instance.hcaptchaSecretKey,
				recaptchaSecretKey: instance.recaptchaSecretKey,
				turnstileSecretKey: instance.turnstileSecretKey,
				sensitiveMediaDetection: instance.sensitiveMediaDetection,
				sensitiveMediaDetectionSensitivity: instance.sensitiveMediaDetectionSensitivity,
				setSensitiveFlagAutomatically: instance.setSensitiveFlagAutomatically,
				enableSensitiveMediaDetectionForVideos: instance.enableSensitiveMediaDetectionForVideos,
				proxyAccountId: instance.proxyAccountId,
				summalyProxy: instance.summalyProxy,
				email: instance.email,
				smtpSecure: instance.smtpSecure,
				smtpHost: instance.smtpHost,
				smtpPort: instance.smtpPort,
				smtpUser: instance.smtpUser,
				smtpPass: instance.smtpPass,
				swPrivateKey: instance.swPrivateKey,
				useObjectStorage: instance.useObjectStorage,
				objectStorageBaseUrl: instance.objectStorageBaseUrl,
				objectStorageBucket: instance.objectStorageBucket,
				objectStoragePrefix: instance.objectStoragePrefix,
				objectStorageEndpoint: instance.objectStorageEndpoint,
				objectStorageRegion: instance.objectStorageRegion,
				objectStoragePort: instance.objectStoragePort,
				objectStorageAccessKey: instance.objectStorageAccessKey,
				objectStorageSecretKey: instance.objectStorageSecretKey,
				objectStorageUseSSL: instance.objectStorageUseSSL,
				objectStorageUseProxy: instance.objectStorageUseProxy,
				objectStorageSetPublicRead: instance.objectStorageSetPublicRead,
				objectStorageS3ForcePathStyle: instance.objectStorageS3ForcePathStyle,
				deeplAuthKey: instance.deeplAuthKey,
				deeplIsPro: instance.deeplIsPro,
				enableIpLogging: instance.enableIpLogging,
				enableActiveEmailValidation: instance.enableActiveEmailValidation,
				enableChartsForRemoteUser: instance.enableChartsForRemoteUser,
				enableChartsForFederatedInstances: instance.enableChartsForFederatedInstances,
			};
		});
	}
}<|MERGE_RESOLUTION|>--- conflicted
+++ resolved
@@ -6,280 +6,6 @@
 import { DI } from '@/di-symbols.js';
 import { DEFAULT_POLICIES } from '@/core/RoleService.js';
 
-<<<<<<< HEAD
-=======
-export const meta = {
-	tags: ['meta'],
-
-	requireCredential: true,
-	requireAdmin: true,
-
-	res: {
-		type: 'object',
-		optional: false, nullable: false,
-		properties: {
-			cacheRemoteFiles: {
-				type: 'boolean',
-				optional: false, nullable: false,
-			},
-			emailRequiredForSignup: {
-				type: 'boolean',
-				optional: false, nullable: false,
-			},
-			enableHcaptcha: {
-				type: 'boolean',
-				optional: false, nullable: false,
-			},
-			hcaptchaSiteKey: {
-				type: 'string',
-				optional: false, nullable: true,
-			},
-			enableRecaptcha: {
-				type: 'boolean',
-				optional: false, nullable: false,
-			},
-			recaptchaSiteKey: {
-				type: 'string',
-				optional: false, nullable: true,
-			},
-			enableTurnstile: {
-				type: 'boolean',
-				optional: false, nullable: false,
-			},
-			turnstileSiteKey: {
-				type: 'string',
-				optional: false, nullable: true,
-			},
-			swPublickey: {
-				type: 'string',
-				optional: false, nullable: true,
-			},
-			mascotImageUrl: {
-				type: 'string',
-				optional: false, nullable: true,
-				default: '/assets/ai.png',
-			},
-			bannerUrl: {
-				type: 'string',
-				optional: false, nullable: true,
-			},
-			serverErrorImageUrl: {
-				type: 'string',
-				optional: false, nullable: true,
-			},
-			infoImageUrl: {
-				type: 'string',
-				optional: false, nullable: true,
-			},
-			notFoundImageUrl: {
-				type: 'string',
-				optional: false, nullable: true,
-			},
-			iconUrl: {
-				type: 'string',
-				optional: false, nullable: true,
-			},
-			enableEmail: {
-				type: 'boolean',
-				optional: false, nullable: false,
-			},
-			enableServiceWorker: {
-				type: 'boolean',
-				optional: false, nullable: false,
-			},
-			translatorAvailable: {
-				type: 'boolean',
-				optional: false, nullable: false,
-			},
-			userStarForReactionFallback: {
-				type: 'boolean',
-				optional: true, nullable: false,
-			},
-			pinnedUsers: {
-				type: 'array',
-				optional: true, nullable: false,
-				items: {
-					type: 'string',
-					optional: false, nullable: false,
-				},
-			},
-			hiddenTags: {
-				type: 'array',
-				optional: true, nullable: false,
-				items: {
-					type: 'string',
-					optional: false, nullable: false,
-				},
-			},
-			blockedHosts: {
-				type: 'array',
-				optional: true, nullable: false,
-				items: {
-					type: 'string',
-					optional: false, nullable: false,
-				},
-			},
-			sensitiveWords: {
-				type: 'array',
-				optional: true, nullable: false,
-				items: {
-					type: 'string',
-					optional: false, nullable: false,
-				},
-			},
-			preservedUsernames: {
-				type: 'array',
-				optional: false, nullable: false,
-				items: {
-					type: 'string',
-					optional: false, nullable: false,
-				},
-			},
-			hcaptchaSecretKey: {
-				type: 'string',
-				optional: true, nullable: true,
-			},
-			recaptchaSecretKey: {
-				type: 'string',
-				optional: true, nullable: true,
-			},
-			turnstileSecretKey: {
-				type: 'string',
-				optional: true, nullable: true,
-			},
-			sensitiveMediaDetection: {
-				type: 'string',
-				optional: true, nullable: false,
-			},
-			sensitiveMediaDetectionSensitivity: {
-				type: 'string',
-				optional: true, nullable: false,
-			},
-			setSensitiveFlagAutomatically: {
-				type: 'boolean',
-				optional: true, nullable: false,
-			},
-			enableSensitiveMediaDetectionForVideos: {
-				type: 'boolean',
-				optional: true, nullable: false,
-			},
-			proxyAccountId: {
-				type: 'string',
-				optional: true, nullable: true,
-				format: 'id',
-			},
-			summaryProxy: {
-				type: 'string',
-				optional: true, nullable: true,
-			},
-			email: {
-				type: 'string',
-				optional: true, nullable: true,
-			},
-			smtpSecure: {
-				type: 'boolean',
-				optional: true, nullable: false,
-			},
-			smtpHost: {
-				type: 'string',
-				optional: true, nullable: true,
-			},
-			smtpPort: {
-				type: 'number',
-				optional: true, nullable: true,
-			},
-			smtpUser: {
-				type: 'string',
-				optional: true, nullable: true,
-			},
-			smtpPass: {
-				type: 'string',
-				optional: true, nullable: true,
-			},
-			swPrivateKey: {
-				type: 'string',
-				optional: true, nullable: true,
-			},
-			useObjectStorage: {
-				type: 'boolean',
-				optional: true, nullable: false,
-			},
-			objectStorageBaseUrl: {
-				type: 'string',
-				optional: true, nullable: true,
-			},
-			objectStorageBucket: {
-				type: 'string',
-				optional: true, nullable: true,
-			},
-			objectStoragePrefix: {
-				type: 'string',
-				optional: true, nullable: true,
-			},
-			objectStorageEndpoint: {
-				type: 'string',
-				optional: true, nullable: true,
-			},
-			objectStorageRegion: {
-				type: 'string',
-				optional: true, nullable: true,
-			},
-			objectStoragePort: {
-				type: 'number',
-				optional: true, nullable: true,
-			},
-			objectStorageAccessKey: {
-				type: 'string',
-				optional: true, nullable: true,
-			},
-			objectStorageSecretKey: {
-				type: 'string',
-				optional: true, nullable: true,
-			},
-			objectStorageUseSSL: {
-				type: 'boolean',
-				optional: true, nullable: false,
-			},
-			objectStorageUseProxy: {
-				type: 'boolean',
-				optional: true, nullable: false,
-			},
-			objectStorageSetPublicRead: {
-				type: 'boolean',
-				optional: true, nullable: false,
-			},
-			enableIpLogging: {
-				type: 'boolean',
-				optional: true, nullable: false,
-			},
-			enableActiveEmailValidation: {
-				type: 'boolean',
-				optional: true, nullable: false,
-			},
-			enableChartsForRemoteUser: {
-				type: 'boolean',
-				optional: false, nullable: false,
-			},
-			enableChartsForFederatedInstances: {
-				type: 'boolean',
-				optional: false, nullable: false,
-			},
-			policies: {
-				type: 'object',
-				optional: false, nullable: false,
-			},
-		},
-	},
-} as const;
-
-export const paramDef = {
-	type: 'object',
-	properties: {
-	},
-	required: [],
-} as const;
-
->>>>>>> f5dfb64a
 // eslint-disable-next-line import/no-default-export
 @Injectable()
 export default class extends Endpoint<'admin/meta'> {
