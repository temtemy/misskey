--- conflicted
+++ resolved
@@ -537,19 +537,8 @@
 		const isWebpublic = file.webpublicAccessKey === key;
 
 		if (!file.storedInternal) {
-<<<<<<< HEAD
-			if (!(file.isLink && file.uri)) return '204';
-			const result = await this.downloadAndDetectTypeFromUrl(file.uri);
-			file.size = (await fs.promises.stat(result.path)).size;	// DB file.sizeは正確とは限らないので
-			return {
-				...result,
-				url: file.uri,
-				fileRole: isThumbnail ? 'thumbnail' : isWebpublic ? 'webpublic' : 'original',
-				file,
-				filename: file.name,
-			};
-=======
 			if (file.isLink && file.uri) {
+				file.size = (await fs.promises.stat(result.path)).size;	// DB file.sizeは正確とは限らないので
 				const result = await this.downloadAndDetectTypeFromUrl(file.uri);
 				return {
 					...result,
@@ -559,6 +548,7 @@
 					filename: file.name,
 				};
 			} else if (file.createdByMicropub) {
+				file.size = (await fs.promises.stat(result.path)).size;	// DB file.sizeは正確とは限らないので
 				const result = await this.downloadAndDetectTypeFromUrl(file.url);
 				return {
 					...result,
@@ -570,7 +560,6 @@
 			} else {
 				return '204';
 			}
->>>>>>> c75569db
 		}
 
 		const path = this.internalStorageService.resolvePath(key);
