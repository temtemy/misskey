/*
 * SPDX-FileCopyrightText: syuilo and misskey-project
 * SPDX-License-Identifier: AGPL-3.0-only
 */

import { randomUUID } from 'node:crypto';
import { dirname } from 'node:path';
import { fileURLToPath } from 'node:url';
import { Inject, Injectable } from '@nestjs/common';
import { createBullBoard } from '@bull-board/api';
import { BullMQAdapter } from '@bull-board/api/bullMQAdapter.js';
import { FastifyAdapter } from '@bull-board/fastify';
import ms from 'ms';
import sharp from 'sharp';
import pug from 'pug';
import { In, IsNull } from 'typeorm';
import fastifyStatic from '@fastify/static';
import fastifyView from '@fastify/view';
import fastifyCookie from '@fastify/cookie';
import fastifyProxy from '@fastify/http-proxy';
import vary from 'vary';
import htmlSafeJsonStringify from 'htmlescape';
import type { Config } from '@/config.js';
import { getNoteSummary } from '@/misc/get-note-summary.js';
import { DI } from '@/di-symbols.js';
import * as Acct from '@/misc/acct.js';
import { MetaService } from '@/core/MetaService.js';
import type { DbQueue, DeliverQueue, EndedPollNotificationQueue, InboxQueue, ObjectStorageQueue, SystemQueue, WebhookDeliverQueue } from '@/core/QueueModule.js';
import { UserEntityService } from '@/core/entities/UserEntityService.js';
import { NoteEntityService } from '@/core/entities/NoteEntityService.js';
import { PageEntityService } from '@/core/entities/PageEntityService.js';
import { MetaEntityService } from '@/core/entities/MetaEntityService.js';
import { GalleryPostEntityService } from '@/core/entities/GalleryPostEntityService.js';
import { ClipEntityService } from '@/core/entities/ClipEntityService.js';
import { ChannelEntityService } from '@/core/entities/ChannelEntityService.js';
import type { ChannelsRepository, ClipsRepository, FlashsRepository, GalleryPostsRepository, MiMeta, NotesRepository, PagesRepository, ReversiGamesRepository, UserProfilesRepository, UsersRepository } from '@/models/_.js';
import type Logger from '@/logger.js';
import { handleRequestRedirectToOmitSearch } from '@/misc/fastify-hook-handlers.js';
import { bindThis } from '@/decorators.js';
import { FlashEntityService } from '@/core/entities/FlashEntityService.js';
import { RoleService } from '@/core/RoleService.js';
import { ReversiGameEntityService } from '@/core/entities/ReversiGameEntityService.js';
import { FeedService } from './FeedService.js';
import { UrlPreviewService } from './UrlPreviewService.js';
import { ClientLoggerService } from './ClientLoggerService.js';
import type { FastifyInstance, FastifyPluginOptions, FastifyReply } from 'fastify';

const _filename = fileURLToPath(import.meta.url);
const _dirname = dirname(_filename);

const staticAssets = `${_dirname}/../../../assets/`;
const clientAssets = `${_dirname}/../../../../frontend/assets/`;
const assets = `${_dirname}/../../../../../built/_frontend_dist_/`;
const swAssets = `${_dirname}/../../../../../built/_sw_dist_/`;
const viteOut = `${_dirname}/../../../../../built/_vite_/`;
const tarball = `${_dirname}/../../../../../built/tarball/`;

@Injectable()
export class ClientServerService {
	private logger: Logger;

	constructor(
		@Inject(DI.config)
		private config: Config,

		@Inject(DI.usersRepository)
		private usersRepository: UsersRepository,

		@Inject(DI.userProfilesRepository)
		private userProfilesRepository: UserProfilesRepository,

		@Inject(DI.notesRepository)
		private notesRepository: NotesRepository,

		@Inject(DI.galleryPostsRepository)
		private galleryPostsRepository: GalleryPostsRepository,

		@Inject(DI.channelsRepository)
		private channelsRepository: ChannelsRepository,

		@Inject(DI.clipsRepository)
		private clipsRepository: ClipsRepository,

		@Inject(DI.pagesRepository)
		private pagesRepository: PagesRepository,

		@Inject(DI.flashsRepository)
		private flashsRepository: FlashsRepository,

		@Inject(DI.reversiGamesRepository)
		private reversiGamesRepository: ReversiGamesRepository,

		private flashEntityService: FlashEntityService,
		private userEntityService: UserEntityService,
		private noteEntityService: NoteEntityService,
		private pageEntityService: PageEntityService,
		private metaEntityService: MetaEntityService,
		private galleryPostEntityService: GalleryPostEntityService,
		private clipEntityService: ClipEntityService,
		private channelEntityService: ChannelEntityService,
		private reversiGameEntityService: ReversiGameEntityService,
		private metaService: MetaService,
		private urlPreviewService: UrlPreviewService,
		private feedService: FeedService,
		private roleService: RoleService,
		private clientLoggerService: ClientLoggerService,

		@Inject('queue:system') public systemQueue: SystemQueue,
		@Inject('queue:endedPollNotification') public endedPollNotificationQueue: EndedPollNotificationQueue,
		@Inject('queue:deliver') public deliverQueue: DeliverQueue,
		@Inject('queue:inbox') public inboxQueue: InboxQueue,
		@Inject('queue:db') public dbQueue: DbQueue,
		@Inject('queue:objectStorage') public objectStorageQueue: ObjectStorageQueue,
		@Inject('queue:webhookDeliver') public webhookDeliverQueue: WebhookDeliverQueue,
	) {
		//this.createServer = this.createServer.bind(this);
	}

	@bindThis
	private async manifestHandler(reply: FastifyReply) {
		const instance = await this.metaService.fetch(true);

		let manifest = {
			// 空文字列の場合右辺を使いたいため
			// eslint-disable-next-line @typescript-eslint/prefer-nullish-coalescing
			'short_name': instance.shortName || instance.name || this.config.host,
			// 空文字列の場合右辺を使いたいため
			// eslint-disable-next-line @typescript-eslint/prefer-nullish-coalescing
			'name': instance.name || this.config.host,
			'start_url': '/',
			'display': 'standalone',
			'background_color': '#313a42',
			// 空文字列の場合右辺を使いたいため
			// eslint-disable-next-line @typescript-eslint/prefer-nullish-coalescing
			'theme_color': instance.themeColor || '#86b300',
			'icons': [{
				// 空文字列の場合右辺を使いたいため
				// eslint-disable-next-line @typescript-eslint/prefer-nullish-coalescing
				'src': instance.app192IconUrl || '/static-assets/icons/192.png',
				'sizes': '192x192',
				'type': 'image/png',
				'purpose': 'maskable',
			}, {
				// 空文字列の場合右辺を使いたいため
				// eslint-disable-next-line @typescript-eslint/prefer-nullish-coalescing
				'src': instance.app512IconUrl || '/static-assets/icons/512.png',
				'sizes': '512x512',
				'type': 'image/png',
				'purpose': 'maskable',
			}, {
				'src': '/static-assets/splash.png',
				'sizes': '300x300',
				'type': 'image/png',
				'purpose': 'any',
			}],
			'share_target': {
				'action': '/share/',
				'method': 'GET',
				'enctype': 'application/x-www-form-urlencoded',
				'params': {
					'title': 'title',
					'text': 'text',
					'url': 'url',
				},
			},
		};

		manifest = {
			...manifest,
			...JSON.parse(instance.manifestJsonOverride === '' ? '{}' : instance.manifestJsonOverride),
		};

		reply.header('Cache-Control', 'max-age=300');
		return (manifest);
	}

	@bindThis
	private async generateCommonPugData(meta: MiMeta) {
		return {
			instanceName: meta.name ?? 'Misskey',
			icon: meta.iconUrl,
			appleTouchIcon: meta.app512IconUrl,
			themeColor: meta.themeColor,
			serverErrorImageUrl: meta.serverErrorImageUrl ?? 'https://xn--931a.moe/assets/error.jpg',
			infoImageUrl: meta.infoImageUrl ?? 'https://xn--931a.moe/assets/info.jpg',
			notFoundImageUrl: meta.notFoundImageUrl ?? 'https://xn--931a.moe/assets/not-found.jpg',
			instanceUrl: this.config.url,
<<<<<<< HEAD
			micropubEndpointUrl: new URL('/micropub/micropub', this.config.url).toString(),
=======
			metaJson: htmlSafeJsonStringify(await this.metaEntityService.packDetailed(meta)),
			now: Date.now(),
>>>>>>> 0a0af688
		};
	}

	@bindThis
	public createServer(fastify: FastifyInstance, options: FastifyPluginOptions, done: (err?: Error) => void) {
		fastify.register(fastifyCookie, {});

		//#region Bull Dashboard
		const bullBoardPath = '/queue';

		// Authenticate
		fastify.addHook('onRequest', async (request, reply) => {
			// %71ueueとかでリクエストされたら困るため
			const url = decodeURI(request.routeOptions.url);
			if (url === bullBoardPath || url.startsWith(bullBoardPath + '/')) {
				const token = request.cookies.token;
				if (token == null) {
					reply.code(401).send('Login required');
					return;
				}
				const user = await this.usersRepository.findOneBy({ token });
				if (user == null) {
					reply.code(403).send('No such user');
					return;
				}
				const isAdministrator = await this.roleService.isAdministrator(user);
				if (!isAdministrator) {
					reply.code(403).send('Access denied');
					return;
				}
			}
		});

		const serverAdapter = new FastifyAdapter();

		createBullBoard({
			queues: [
				this.systemQueue,
				this.endedPollNotificationQueue,
				this.deliverQueue,
				this.inboxQueue,
				this.dbQueue,
				this.objectStorageQueue,
				this.webhookDeliverQueue,
			].map(q => new BullMQAdapter(q)),
			serverAdapter,
		});

		serverAdapter.setBasePath(bullBoardPath);
		(fastify.register as any)(serverAdapter.registerPlugin(), { prefix: bullBoardPath });
		//#endregion

		fastify.register(fastifyView, {
			root: _dirname + '/views',
			engine: {
				pug: pug,
			},
			defaultContext: {
				version: this.config.version,
				config: this.config,
			},
		});

		fastify.addHook('onRequest', (request, reply, done) => {
			// クリックジャッキング防止のためiFrameの中に入れられないようにする
			reply.header('X-Frame-Options', 'DENY');
			done();
		});

		//#region vite assets
		if (this.config.clientManifestExists) {
			fastify.register((fastify, options, done) => {
				fastify.register(fastifyStatic, {
					root: viteOut,
					prefix: '/vite/',
					maxAge: ms('30 days'),
					immutable: true,
					decorateReply: false,
				});
				fastify.addHook('onRequest', handleRequestRedirectToOmitSearch);
				done();
			});
		} else {
			const port = (process.env.VITE_PORT ?? '5173');
			fastify.register(fastifyProxy, {
				upstream: 'http://localhost:' + port,
				prefix: '/vite',
				rewritePrefix: '/vite',
			});
		}
		//#endregion

		//#region static assets

		fastify.register(fastifyStatic, {
			root: staticAssets,
			prefix: '/static-assets/',
			maxAge: ms('7 days'),
			decorateReply: false,
		});

		fastify.register(fastifyStatic, {
			root: clientAssets,
			prefix: '/client-assets/',
			maxAge: ms('7 days'),
			decorateReply: false,
		});

		fastify.register(fastifyStatic, {
			root: assets,
			prefix: '/assets/',
			maxAge: ms('7 days'),
			decorateReply: false,
		});

		fastify.register((fastify, options, done) => {
			fastify.register(fastifyStatic, {
				root: tarball,
				prefix: '/tarball/',
				maxAge: ms('30 days'),
				immutable: true,
				decorateReply: false,
			});
			fastify.addHook('onRequest', handleRequestRedirectToOmitSearch);
			done();
		});

		fastify.get('/favicon.ico', async (request, reply) => {
			return reply.sendFile('/favicon.ico', staticAssets);
		});

		fastify.get('/apple-touch-icon.png', async (request, reply) => {
			return reply.sendFile('/apple-touch-icon.png', staticAssets);
		});

		fastify.get<{ Params: { path: string } }>('/fluent-emoji/:path(.*)', async (request, reply) => {
			const path = request.params.path;

			if (!path.match(/^[0-9a-f-]+\.png$/)) {
				reply.code(404);
				return;
			}

			reply.header('Content-Security-Policy', 'default-src \'none\'; style-src \'unsafe-inline\'');

			return await reply.sendFile(path, `${_dirname}/../../../../../fluent-emojis/dist/`, {
				maxAge: ms('30 days'),
			});
		});

		fastify.get<{ Params: { path: string } }>('/twemoji/:path(.*)', async (request, reply) => {
			const path = request.params.path;

			if (!path.match(/^[0-9a-f-]+\.svg$/)) {
				reply.code(404);
				return;
			}

			reply.header('Content-Security-Policy', 'default-src \'none\'; style-src \'unsafe-inline\'');

			return await reply.sendFile(path, `${_dirname}/../../../node_modules/@discordapp/twemoji/dist/svg/`, {
				maxAge: ms('30 days'),
			});
		});

		fastify.get<{ Params: { path: string } }>('/twemoji-badge/:path(.*)', async (request, reply) => {
			const path = request.params.path;

			if (!path.match(/^[0-9a-f-]+\.png$/)) {
				reply.code(404);
				return;
			}

			const mask = await sharp(
				`${_dirname}/../../../node_modules/@discordapp/twemoji/dist/svg/${path.replace('.png', '')}.svg`,
				{ density: 1000 },
			)
				.resize(488, 488)
				.greyscale()
				.normalise()
				.linear(1.75, -(128 * 1.75) + 128) // 1.75x contrast
				.flatten({ background: '#000' })
				.extend({
					top: 12,
					bottom: 12,
					left: 12,
					right: 12,
					background: '#000',
				})
				.toColorspace('b-w')
				.png()
				.toBuffer();

			const buffer = await sharp({
				create: { width: 512, height: 512, channels: 4, background: { r: 0, g: 0, b: 0, alpha: 0 } },
			})
				.pipelineColorspace('b-w')
				.boolean(mask, 'eor')
				.resize(96, 96)
				.png()
				.toBuffer();

			reply.header('Content-Security-Policy', 'default-src \'none\'; style-src \'unsafe-inline\'');
			reply.header('Cache-Control', 'max-age=2592000');
			reply.header('Content-Type', 'image/png');
			return buffer;
		});

		// ServiceWorker
		fastify.get('/sw.js', async (request, reply) => {
			return await reply.sendFile('/sw.js', swAssets, {
				maxAge: ms('10 minutes'),
			});
		});

		// Manifest
		fastify.get('/manifest.json', async (request, reply) => await this.manifestHandler(reply));

		fastify.get('/robots.txt', async (request, reply) => {
			return await reply.sendFile('/robots.txt', staticAssets);
		});

		// OpenSearch XML
		fastify.get('/opensearch.xml', async (request, reply) => {
			const meta = await this.metaService.fetch();

			const name = meta.name ?? 'Misskey';
			let content = '';
			content += '<OpenSearchDescription xmlns="http://a9.com/-/spec/opensearch/1.1/" xmlns:moz="http://www.mozilla.org/2006/browser/search/">';
			content += `<ShortName>${name}</ShortName>`;
			content += `<Description>${name} Search</Description>`;
			content += '<InputEncoding>UTF-8</InputEncoding>';
			content += `<Image width="16" height="16" type="image/x-icon">${this.config.url}/favicon.ico</Image>`;
			content += `<Url type="text/html" template="${this.config.url}/search?q={searchTerms}"/>`;
			content += '</OpenSearchDescription>';

			reply.header('Content-Type', 'application/opensearchdescription+xml');
			return await reply.send(content);
		});

		//#endregion

		const renderBase = async (reply: FastifyReply) => {
			const meta = await this.metaService.fetch();
			reply.header('Cache-Control', 'public, max-age=30');
			return await reply.view('base', {
				img: meta.bannerUrl,
				url: this.config.url,
				title: meta.name ?? 'Misskey',
				desc: meta.description,
				...await this.generateCommonPugData(meta),
			});
		};

		// URL preview endpoint
		fastify.get<{ Querystring: { url: string; lang: string; } }>('/url', (request, reply) => this.urlPreviewService.handle(request, reply));

		const getFeed = async (acct: string) => {
			const { username, host } = Acct.parse(acct);
			const user = await this.usersRepository.findOneBy({
				usernameLower: username.toLowerCase(),
				host: host ?? IsNull(),
				isSuspended: false,
			});

			return user && await this.feedService.packFeed(user);
		};

		// Atom
		fastify.get<{ Params: { user: string; } }>('/@:user.atom', async (request, reply) => {
			const feed = await getFeed(request.params.user);

			if (feed) {
				reply.header('Content-Type', 'application/atom+xml; charset=utf-8');
				return feed.atom1();
			} else {
				reply.code(404);
				return;
			}
		});

		// RSS
		fastify.get<{ Params: { user: string; } }>('/@:user.rss', async (request, reply) => {
			const feed = await getFeed(request.params.user);

			if (feed) {
				reply.header('Content-Type', 'application/rss+xml; charset=utf-8');
				return feed.rss2();
			} else {
				reply.code(404);
				return;
			}
		});

		// JSON
		fastify.get<{ Params: { user: string; } }>('/@:user.json', async (request, reply) => {
			const feed = await getFeed(request.params.user);

			if (feed) {
				reply.header('Content-Type', 'application/json; charset=utf-8');
				return feed.json1();
			} else {
				reply.code(404);
				return;
			}
		});

		//#region SSR (for crawlers)
		// User
		fastify.get<{ Params: { user: string; sub?: string; } }>('/@:user/:sub?', async (request, reply) => {
			const { username, host } = Acct.parse(request.params.user);
			const user = await this.usersRepository.findOneBy({
				usernameLower: username.toLowerCase(),
				host: host ?? IsNull(),
				isSuspended: false,
			});

			vary(reply.raw, 'Accept');

			if (user != null) {
				const profile = await this.userProfilesRepository.findOneByOrFail({ userId: user.id });
				const meta = await this.metaService.fetch();
				const me = profile.fields
					? profile.fields
						.filter(filed => filed.value != null && filed.value.match(/^https?:/))
						.map(field => field.value)
					: [];

				reply.header('Cache-Control', 'public, max-age=15');
				if (profile.preventAiLearning) {
					reply.header('X-Robots-Tag', 'noimageai');
					reply.header('X-Robots-Tag', 'noai');
				}
				return await reply.view('user', {
					user, profile, me,
					avatarUrl: user.avatarUrl ?? this.userEntityService.getIdenticonUrl(user),
					sub: request.params.sub,
					...await this.generateCommonPugData(meta),
				});
			} else {
				// リモートユーザーなので
				// モデレータがAPI経由で参照可能にするために404にはしない
				return await renderBase(reply);
			}
		});

		fastify.get<{ Params: { user: string; } }>('/users/:user', async (request, reply) => {
			const user = await this.usersRepository.findOneBy({
				id: request.params.user,
				host: IsNull(),
				isSuspended: false,
			});

			if (user == null) {
				reply.code(404);
				return;
			}

			vary(reply.raw, 'Accept');

			reply.redirect(`/@${user.username}${ user.host == null ? '' : '@' + user.host}`);
		});

		// Note
		fastify.get<{ Params: { note: string; } }>('/notes/:note', async (request, reply) => {
			vary(reply.raw, 'Accept');

			const note = await this.notesRepository.findOneBy({
				id: request.params.note,
				visibility: In(['public', 'home']),
			});

			if (note) {
				const _note = await this.noteEntityService.pack(note);
				const profile = await this.userProfilesRepository.findOneByOrFail({ userId: note.userId });
				const meta = await this.metaService.fetch();
				reply.header('Cache-Control', 'public, max-age=15');
				if (profile.preventAiLearning) {
					reply.header('X-Robots-Tag', 'noimageai');
					reply.header('X-Robots-Tag', 'noai');
				}
				return await reply.view('note', {
					note: _note,
					profile,
					avatarUrl: _note.user.avatarUrl,
					// TODO: Let locale changeable by instance setting
					summary: getNoteSummary(_note),
					...await this.generateCommonPugData(meta),
				});
			} else {
				return await renderBase(reply);
			}
		});

		// Page
		fastify.get<{ Params: { user: string; page: string; } }>('/@:user/pages/:page', async (request, reply) => {
			const { username, host } = Acct.parse(request.params.user);
			const user = await this.usersRepository.findOneBy({
				usernameLower: username.toLowerCase(),
				host: host ?? IsNull(),
			});

			if (user == null) return;

			const page = await this.pagesRepository.findOneBy({
				name: request.params.page,
				userId: user.id,
			});

			if (page) {
				const _page = await this.pageEntityService.pack(page);
				const profile = await this.userProfilesRepository.findOneByOrFail({ userId: page.userId });
				const meta = await this.metaService.fetch();
				if (['public'].includes(page.visibility)) {
					reply.header('Cache-Control', 'public, max-age=15');
				} else {
					reply.header('Cache-Control', 'private, max-age=0, must-revalidate');
				}
				if (profile.preventAiLearning) {
					reply.header('X-Robots-Tag', 'noimageai');
					reply.header('X-Robots-Tag', 'noai');
				}
				return await reply.view('page', {
					page: _page,
					profile,
					avatarUrl: _page.user.avatarUrl,
					...await this.generateCommonPugData(meta),
				});
			} else {
				return await renderBase(reply);
			}
		});

		// Flash
		fastify.get<{ Params: { id: string; } }>('/play/:id', async (request, reply) => {
			const flash = await this.flashsRepository.findOneBy({
				id: request.params.id,
			});

			if (flash) {
				const _flash = await this.flashEntityService.pack(flash);
				const profile = await this.userProfilesRepository.findOneByOrFail({ userId: flash.userId });
				const meta = await this.metaService.fetch();
				reply.header('Cache-Control', 'public, max-age=15');
				if (profile.preventAiLearning) {
					reply.header('X-Robots-Tag', 'noimageai');
					reply.header('X-Robots-Tag', 'noai');
				}
				return await reply.view('flash', {
					flash: _flash,
					profile,
					avatarUrl: _flash.user.avatarUrl,
					...await this.generateCommonPugData(meta),
				});
			} else {
				return await renderBase(reply);
			}
		});

		// Clip
		fastify.get<{ Params: { clip: string; } }>('/clips/:clip', async (request, reply) => {
			const clip = await this.clipsRepository.findOneBy({
				id: request.params.clip,
			});

			if (clip && clip.isPublic) {
				const _clip = await this.clipEntityService.pack(clip);
				const profile = await this.userProfilesRepository.findOneByOrFail({ userId: clip.userId });
				const meta = await this.metaService.fetch();
				reply.header('Cache-Control', 'public, max-age=15');
				if (profile.preventAiLearning) {
					reply.header('X-Robots-Tag', 'noimageai');
					reply.header('X-Robots-Tag', 'noai');
				}
				return await reply.view('clip', {
					clip: _clip,
					profile,
					avatarUrl: _clip.user.avatarUrl,
					...await this.generateCommonPugData(meta),
				});
			} else {
				return await renderBase(reply);
			}
		});

		// Gallery post
		fastify.get<{ Params: { post: string; } }>('/gallery/:post', async (request, reply) => {
			const post = await this.galleryPostsRepository.findOneBy({ id: request.params.post });

			if (post) {
				const _post = await this.galleryPostEntityService.pack(post);
				const profile = await this.userProfilesRepository.findOneByOrFail({ userId: post.userId });
				const meta = await this.metaService.fetch();
				reply.header('Cache-Control', 'public, max-age=15');
				if (profile.preventAiLearning) {
					reply.header('X-Robots-Tag', 'noimageai');
					reply.header('X-Robots-Tag', 'noai');
				}
				return await reply.view('gallery-post', {
					post: _post,
					profile,
					avatarUrl: _post.user.avatarUrl,
					...await this.generateCommonPugData(meta),
				});
			} else {
				return await renderBase(reply);
			}
		});

		// Channel
		fastify.get<{ Params: { channel: string; } }>('/channels/:channel', async (request, reply) => {
			const channel = await this.channelsRepository.findOneBy({
				id: request.params.channel,
			});

			if (channel) {
				const _channel = await this.channelEntityService.pack(channel);
				const meta = await this.metaService.fetch();
				reply.header('Cache-Control', 'public, max-age=15');
				return await reply.view('channel', {
					channel: _channel,
					...await this.generateCommonPugData(meta),
				});
			} else {
				return await renderBase(reply);
			}
		});

		// Reversi game
		fastify.get<{ Params: { game: string; } }>('/reversi/g/:game', async (request, reply) => {
			const game = await this.reversiGamesRepository.findOneBy({
				id: request.params.game,
			});

			if (game) {
				const _game = await this.reversiGameEntityService.packDetail(game);
				const meta = await this.metaService.fetch();
				reply.header('Cache-Control', 'public, max-age=3600');
				return await reply.view('reversi-game', {
					game: _game,
					...await this.generateCommonPugData(meta),
				});
			} else {
				return await renderBase(reply);
			}
		});
		//#endregion

		fastify.get('/_info_card_', async (request, reply) => {
			const meta = await this.metaService.fetch(true);

			reply.removeHeader('X-Frame-Options');

			return await reply.view('info-card', {
				version: this.config.version,
				host: this.config.host,
				meta: meta,
				originalUsersCount: await this.usersRepository.countBy({ host: IsNull() }),
				originalNotesCount: await this.notesRepository.countBy({ userHost: IsNull() }),
			});
		});

		fastify.get('/bios', async (request, reply) => {
			return await reply.view('bios', {
				version: this.config.version,
			});
		});

		fastify.get('/cli', async (request, reply) => {
			return await reply.view('cli', {
				version: this.config.version,
			});
		});

		const override = (source: string, target: string, depth = 0) =>
			[, ...target.split('/').filter(x => x), ...source.split('/').filter(x => x).splice(depth)].join('/');

		fastify.get('/flush', async (request, reply) => {
			return await reply.view('flush');
		});

		// streamingに非WebSocketリクエストが来た場合にbase htmlをキャシュ付きで返すと、Proxy等でそのパスがキャッシュされておかしくなる
		fastify.get('/streaming', async (request, reply) => {
			reply.code(503);
			reply.header('Cache-Control', 'private, max-age=0');
		});

		// Render base html for all requests
		fastify.get('*', async (request, reply) => {
			return await renderBase(reply);
		});

		fastify.setErrorHandler(async (error, request, reply) => {
			const errId = randomUUID();
			this.clientLoggerService.logger.error(`Internal error occurred in ${request.routeOptions.url}: ${error.message}`, {
				path: request.routeOptions.url,
				params: request.params,
				query: request.query,
				code: error.name,
				stack: error.stack,
				id: errId,
			});
			reply.code(500);
			reply.header('Cache-Control', 'max-age=10, must-revalidate');
			return await reply.view('error', {
				code: error.code,
				id: errId,
			});
		});

		done();
	}
}<|MERGE_RESOLUTION|>--- conflicted
+++ resolved
@@ -185,12 +185,9 @@
 			infoImageUrl: meta.infoImageUrl ?? 'https://xn--931a.moe/assets/info.jpg',
 			notFoundImageUrl: meta.notFoundImageUrl ?? 'https://xn--931a.moe/assets/not-found.jpg',
 			instanceUrl: this.config.url,
-<<<<<<< HEAD
 			micropubEndpointUrl: new URL('/micropub/micropub', this.config.url).toString(),
-=======
 			metaJson: htmlSafeJsonStringify(await this.metaEntityService.packDetailed(meta)),
 			now: Date.now(),
->>>>>>> 0a0af688
 		};
 	}
 
