/*
 * SPDX-FileCopyrightText: syuilo and other misskey contributors
 * SPDX-License-Identifier: AGPL-3.0-only
 */

import { Inject, Injectable } from '@nestjs/common';
import { In } from 'typeorm';
import { DI } from '@/di-symbols.js';
import type { Config } from '@/config.js';
import { UserFollowingService } from '@/core/UserFollowingService.js';
import { ReactionService } from '@/core/ReactionService.js';
import { RelayService } from '@/core/RelayService.js';
import { NotePiningService } from '@/core/NotePiningService.js';
import { UserBlockingService } from '@/core/UserBlockingService.js';
import { NoteDeleteService } from '@/core/NoteDeleteService.js';
import { NoteCreateService } from '@/core/NoteCreateService.js';
import { concat, toArray, toSingle, unique } from '@/misc/prelude/array.js';
import { AppLockService } from '@/core/AppLockService.js';
import type Logger from '@/logger.js';
import { MetaService } from '@/core/MetaService.js';
import { IdService } from '@/core/IdService.js';
import { StatusError } from '@/misc/status-error.js';
import { UtilityService } from '@/core/UtilityService.js';
import { NoteEntityService } from '@/core/entities/NoteEntityService.js';
import { UserEntityService } from '@/core/entities/UserEntityService.js';
import { QueueService } from '@/core/QueueService.js';
import type { UsersRepository, NotesRepository, FollowingsRepository, AbuseUserReportsRepository, FollowRequestsRepository } from '@/models/index.js';
import { bindThis } from '@/decorators.js';
<<<<<<< HEAD
import type { RemoteUser } from '@/models/entities/User.js';
import { getApHrefNullable, getApId, getApIds, getApType, getOneApHrefNullable, isAccept, isActor, isAdd, isAnnounce, isBlock, isCollection, isCollectionOrOrderedCollection, isCreate, isDelete, isFlag, isFollow, isLike, isMove, isOrderedCollectionPage, isPost, isReject, isRemove, isTombstone, isUndo, isUpdate, validActor, validPost } from './type.js';
=======
import type { MiRemoteUser } from '@/models/entities/User.js';
import { getApHrefNullable, getApId, getApIds, getApType, isAccept, isActor, isAdd, isAnnounce, isBlock, isCollection, isCollectionOrOrderedCollection, isCreate, isDelete, isFlag, isFollow, isLike, isMove, isPost, isReject, isRemove, isTombstone, isUndo, isUpdate, validActor, validPost } from './type.js';
>>>>>>> e82c2e7c
import { ApNoteService } from './models/ApNoteService.js';
import { ApLoggerService } from './ApLoggerService.js';
import { ApDbResolverService } from './ApDbResolverService.js';
import { ApResolverService } from './ApResolverService.js';
import { ApAudienceService } from './ApAudienceService.js';
import { ApPersonService } from './models/ApPersonService.js';
import { ApQuestionService } from './models/ApQuestionService.js';
import type { Resolver } from './ApResolverService.js';
import type { IAccept, IAdd, IAnnounce, IBlock, ICreate, IDelete, IFlag, IFollow, ILike, IObject, IReject, IRemove, IUndo, IUpdate, IMove } from './type.js';

@Injectable()
export class ApInboxService {
	private logger: Logger;

	constructor(
		@Inject(DI.config)
		private config: Config,

		@Inject(DI.usersRepository)
		private usersRepository: UsersRepository,

		@Inject(DI.notesRepository)
		private notesRepository: NotesRepository,

		@Inject(DI.followingsRepository)
		private followingsRepository: FollowingsRepository,

		@Inject(DI.abuseUserReportsRepository)
		private abuseUserReportsRepository: AbuseUserReportsRepository,

		@Inject(DI.followRequestsRepository)
		private followRequestsRepository: FollowRequestsRepository,

		private userEntityService: UserEntityService,
		private noteEntityService: NoteEntityService,
		private utilityService: UtilityService,
		private idService: IdService,
		private metaService: MetaService,
		private userFollowingService: UserFollowingService,
		private apAudienceService: ApAudienceService,
		private reactionService: ReactionService,
		private relayService: RelayService,
		private notePiningService: NotePiningService,
		private userBlockingService: UserBlockingService,
		private noteCreateService: NoteCreateService,
		private noteDeleteService: NoteDeleteService,
		private appLockService: AppLockService,
		private apResolverService: ApResolverService,
		private apDbResolverService: ApDbResolverService,
		private apLoggerService: ApLoggerService,
		private apNoteService: ApNoteService,
		private apPersonService: ApPersonService,
		private apQuestionService: ApQuestionService,
		private queueService: QueueService,
	) {
		this.logger = this.apLoggerService.logger;
	}

	@bindThis
<<<<<<< HEAD
	public async performActivity(actor: RemoteUser, activity: IObject, {
		limit = Infinity,
		allow = null as (string[] | null) } = {},
	): Promise<void> {
		if (isCollectionOrOrderedCollection(activity) || isOrderedCollectionPage(activity)) {
=======
	public async performActivity(actor: MiRemoteUser, activity: IObject): Promise<void> {
		if (isCollectionOrOrderedCollection(activity)) {
>>>>>>> e82c2e7c
			const resolver = this.apResolverService.createResolver();
			for (const item of toArray(isCollection(activity) ? activity.items : activity.orderedItems).slice(0, limit)) {
				const act = await resolver.resolve(item);
				const type = getApType(act);
				if (allow && !allow.includes(type)) {
					this.logger.info(`skipping activity type: ${type}`);
					continue;
				}
				try {
					await this.performOneActivity(actor, act);
				} catch (err) {
					if (err instanceof Error || typeof err === 'string') {
						this.logger.error(err);
					}
				}
			}
		} else {
			await this.performOneActivity(actor, activity);
		}

		// ついでにリモートユーザーの情報が古かったら更新しておく
		if (actor.uri) {
			if (actor.lastFetchedAt == null || Date.now() - actor.lastFetchedAt.getTime() > 1000 * 60 * 60 * 24) {
				setImmediate(() => {
					this.apPersonService.updatePerson(actor.uri);
				});
			}
		}
	}

	@bindThis
	public async performOneActivity(actor: MiRemoteUser, activity: IObject): Promise<void> {
		if (actor.isSuspended) return;

		if (isCreate(activity)) {
			await this.create(actor, activity);
		} else if (isDelete(activity)) {
			await this.delete(actor, activity);
		} else if (isUpdate(activity)) {
			await this.update(actor, activity);
		} else if (isFollow(activity)) {
			await this.follow(actor, activity);
		} else if (isAccept(activity)) {
			await this.accept(actor, activity);
		} else if (isReject(activity)) {
			await this.reject(actor, activity);
		} else if (isAdd(activity)) {
			await this.add(actor, activity).catch(err => this.logger.error(err));
		} else if (isRemove(activity)) {
			await this.remove(actor, activity).catch(err => this.logger.error(err));
		} else if (isAnnounce(activity)) {
			await this.announce(actor, activity);
		} else if (isLike(activity)) {
			await this.like(actor, activity);
		} else if (isUndo(activity)) {
			await this.undo(actor, activity);
		} else if (isBlock(activity)) {
			await this.block(actor, activity);
		} else if (isFlag(activity)) {
			await this.flag(actor, activity);
		} else if (isMove(activity)) {
			await this.move(actor, activity);
		} else {
			this.logger.warn(`unrecognized activity type: ${activity.type}`);
		}
	}

	@bindThis
	private async follow(actor: MiRemoteUser, activity: IFollow): Promise<string> {
		const followee = await this.apDbResolverService.getUserFromApId(activity.object);

		if (followee == null) {
			return 'skip: followee not found';
		}

		if (followee.host != null) {
			return 'skip: フォローしようとしているユーザーはローカルユーザーではありません';
		}

		// don't queue because the sender may attempt again when timeout
		await this.userFollowingService.follow(actor, followee, activity.id);
		return 'ok';
	}

	@bindThis
	private async like(actor: MiRemoteUser, activity: ILike): Promise<string> {
		const targetUri = getApId(activity.object);

		const note = await this.apNoteService.fetchNote(targetUri);
		if (!note) return `skip: target note not found ${targetUri}`;

		await this.apNoteService.extractEmojis(activity.tag ?? [], actor.host).catch(() => null);

		return await this.reactionService.create(actor, note, activity._misskey_reaction ?? activity.content ?? activity.name).catch(err => {
			if (err.id === '51c42bb4-931a-456b-bff7-e5a8a70dd298') {
				return 'skip: already reacted';
			} else {
				throw err;
			}
		}).then(() => 'ok');
	}

	@bindThis
	private async accept(actor: MiRemoteUser, activity: IAccept): Promise<string> {
		const uri = activity.id ?? activity;

		this.logger.info(`Accept: ${uri}`);

		const resolver = this.apResolverService.createResolver();

		const object = await resolver.resolve(activity.object).catch(err => {
			this.logger.error(`Resolution failed: ${err}`);
			throw err;
		});

		if (isFollow(object)) return await this.acceptFollow(actor, object);

		return `skip: Unknown Accept type: ${getApType(object)}`;
	}

	@bindThis
	private async acceptFollow(actor: MiRemoteUser, activity: IFollow): Promise<string> {
		// ※ activityはこっちから投げたフォローリクエストなので、activity.actorは存在するローカルユーザーである必要がある

		const follower = await this.apDbResolverService.getUserFromApId(activity.actor);

		if (follower == null) {
			return 'skip: follower not found';
		}

		if (follower.host != null) {
			return 'skip: follower is not a local user';
		}

		// relay
		const match = activity.id?.match(/follow-relay\/(\w+)/);
		if (match) {
			return await this.relayService.relayAccepted(match[1]);
		}

		await this.userFollowingService.acceptFollowRequest(actor, follower);
		return 'ok';
	}

	@bindThis
	private async add(actor: MiRemoteUser, activity: IAdd): Promise<void> {
		if (actor.uri !== activity.actor) {
			throw new Error('invalid actor');
		}

		if (activity.target == null) {
			throw new Error('target is null');
		}

		if (activity.target === actor.featured) {
			const note = await this.apNoteService.resolveNote(activity.object);
			if (note == null) throw new Error('note not found');
			await this.notePiningService.addPinned(actor, note.id);
			return;
		}

		throw new Error(`unknown target: ${activity.target}`);
	}

	@bindThis
	private async announce(actor: MiRemoteUser, activity: IAnnounce): Promise<void> {
		const uri = getApId(activity);

		this.logger.info(`Announce: ${uri}`);

		const targetUri = getApId(activity.object);

		this.announceNote(actor, activity, targetUri);
	}

	@bindThis
	private async announceNote(actor: MiRemoteUser, activity: IAnnounce, targetUri: string): Promise<void> {
		const uri = getApId(activity);

		if (actor.isSuspended) {
			return;
		}

		// アナウンス先をブロックしてたら中断
		const meta = await this.metaService.fetch();
		if (this.utilityService.isBlockedHost(meta.blockedHosts, this.utilityService.extractDbHost(uri))) return;

		const unlock = await this.appLockService.getApLock(uri);

		try {
			// 既に同じURIを持つものが登録されていないかチェック
			const exist = await this.apNoteService.fetchNote(uri);
			if (exist) {
				return;
			}

			// Announce対象をresolve
			let renote;
			try {
				renote = await this.apNoteService.resolveNote(targetUri);
				if (renote == null) throw new Error('announce target is null');
			} catch (err) {
				// 対象が4xxならスキップ
				if (err instanceof StatusError) {
					if (err.isClientError) {
						this.logger.warn(`Ignored announce target ${targetUri} - ${err.statusCode}`);
						return;
					}

					this.logger.warn(`Error in announce target ${targetUri} - ${err.statusCode}`);
				}
				throw err;
			}

			if (!await this.noteEntityService.isVisibleForMe(renote, actor.id)) {
				this.logger.warn('skip: invalid actor for this activity');
				return;
			}

			this.logger.info(`Creating the (Re)Note: ${uri}`);

			const activityAudience = await this.apAudienceService.parseAudience(actor, activity.to, activity.cc);

			await this.noteCreateService.create(actor, {
				createdAt: activity.published ? new Date(activity.published) : null,
				renote,
				visibility: activityAudience.visibility,
				visibleUsers: activityAudience.visibleUsers,
				uri,
			});
		} finally {
			unlock();
		}
	}

	@bindThis
	private async block(actor: MiRemoteUser, activity: IBlock): Promise<string> {
		// ※ activity.objectにブロック対象があり、それは存在するローカルユーザーのはず

		const blockee = await this.apDbResolverService.getUserFromApId(activity.object);

		if (blockee == null) {
			return 'skip: blockee not found';
		}

		if (blockee.host != null) {
			return 'skip: ブロックしようとしているユーザーはローカルユーザーではありません';
		}

		await this.userBlockingService.block(await this.usersRepository.findOneByOrFail({ id: actor.id }), await this.usersRepository.findOneByOrFail({ id: blockee.id }));
		return 'ok';
	}

	@bindThis
	private async create(actor: MiRemoteUser, activity: ICreate): Promise<void> {
		const uri = getApId(activity);

		this.logger.info(`Create: ${uri}`);

		// copy audiences between activity <=> object.
		if (typeof activity.object === 'object') {
			const to = unique(concat([toArray(activity.to), toArray(activity.object.to)]));
			const cc = unique(concat([toArray(activity.cc), toArray(activity.object.cc)]));

			activity.to = to;
			activity.cc = cc;
			activity.object.to = to;
			activity.object.cc = cc;
		}

		// If there is no attributedTo, use Activity actor.
		if (typeof activity.object === 'object' && !activity.object.attributedTo) {
			activity.object.attributedTo = activity.actor;
		}

		const resolver = this.apResolverService.createResolver();

		const object = await resolver.resolve(activity.object).catch(e => {
			this.logger.error(`Resolution failed: ${e}`);
			throw e;
		});

		if (isPost(object)) {
			await this.createNote(resolver, actor, object, false, activity);
		} else {
			this.logger.warn(`Unknown type: ${getApType(object)}`);
		}
	}

	@bindThis
	private async createNote(resolver: Resolver, actor: MiRemoteUser, note: IObject, silent = false, activity?: ICreate): Promise<string> {
		const uri = getApId(note);

		if (typeof note === 'object') {
			if (actor.uri !== note.attributedTo) {
				return 'skip: actor.uri !== note.attributedTo';
			}

			if (typeof note.id === 'string') {
				if (this.utilityService.extractDbHost(actor.uri) !== this.utilityService.extractDbHost(note.id)) {
					return 'skip: host in actor.uri !== note.id';
				}
			}
		}

		const unlock = await this.appLockService.getApLock(uri);

		try {
			const exist = await this.apNoteService.fetchNote(note);
			if (exist) return 'skip: note exists';

			await this.apNoteService.createNote(note, resolver, silent);
			return 'ok';
		} catch (err) {
			if (err instanceof StatusError && err.isClientError) {
				return `skip ${err.statusCode}`;
			} else {
				throw err;
			}
		} finally {
			unlock();
		}
	}

	@bindThis
	private async delete(actor: MiRemoteUser, activity: IDelete): Promise<string> {
		if (actor.uri !== activity.actor) {
			throw new Error('invalid actor');
		}

		// 削除対象objectのtype
		let formerType: string | undefined;

		if (typeof activity.object === 'string') {
			// typeが不明だけど、どうせ消えてるのでremote resolveしない
			formerType = undefined;
		} else {
			const object = activity.object;
			if (isTombstone(object)) {
				formerType = toSingle(object.formerType);
			} else {
				formerType = toSingle(object.type);
			}
		}

		const uri = getApId(activity.object);

		// type不明でもactorとobjectが同じならばそれはPersonに違いない
		if (!formerType && actor.uri === uri) {
			formerType = 'Person';
		}

		// それでもなかったらおそらくNote
		if (!formerType) {
			formerType = 'Note';
		}

		if (validPost.includes(formerType)) {
			return await this.deleteNote(actor, uri);
		} else if (validActor.includes(formerType)) {
			return await this.deleteActor(actor, uri);
		} else {
			return `Unknown type ${formerType}`;
		}
	}

	@bindThis
	private async deleteActor(actor: MiRemoteUser, uri: string): Promise<string> {
		this.logger.info(`Deleting the Actor: ${uri}`);

		if (actor.uri !== uri) {
			return `skip: delete actor ${actor.uri} !== ${uri}`;
		}

		const user = await this.usersRepository.findOneBy({ id: actor.id });
		if (user == null) {
			return 'skip: actor not found';
		} else if (user.isDeleted) {
			return 'skip: already deleted';
		}

		const job = await this.queueService.createDeleteAccountJob(actor);

		await this.usersRepository.update(actor.id, {
			isDeleted: true,
		});

		return `ok: queued ${job.name} ${job.id}`;
	}

	@bindThis
	private async deleteNote(actor: MiRemoteUser, uri: string): Promise<string> {
		this.logger.info(`Deleting the Note: ${uri}`);

		const unlock = await this.appLockService.getApLock(uri);

		try {
			const note = await this.apDbResolverService.getNoteFromApId(uri);

			if (note == null) {
				return 'message not found';
			}

			if (note.userId !== actor.id) {
				return '投稿を削除しようとしているユーザーは投稿の作成者ではありません';
			}

			await this.noteDeleteService.delete(actor, note);
			return 'ok: note deleted';
		} finally {
			unlock();
		}
	}

	@bindThis
	private async flag(actor: MiRemoteUser, activity: IFlag): Promise<string> {
		// objectは `(User|Note) | (User|Note)[]` だけど、全パターンDBスキーマと対応させられないので
		// 対象ユーザーは一番最初のユーザー として あとはコメントとして格納する
		const uris = getApIds(activity.object);

		const userIds = uris
			.filter(uri => uri.startsWith(this.config.url + '/users/'))
			.map(uri => uri.split('/').at(-1))
			.filter((userId): userId is string => userId !== undefined);
		const users = await this.usersRepository.findBy({
			id: In(userIds),
		});
		if (users.length < 1) return 'skip';

		await this.abuseUserReportsRepository.insert({
			id: this.idService.genId(),
			createdAt: new Date(),
			targetUserId: users[0].id,
			targetUserHost: users[0].host,
			reporterId: actor.id,
			reporterHost: actor.host,
			comment: `${activity.content}\n${JSON.stringify(uris, null, 2)}`,
		});

		return 'ok';
	}

	@bindThis
	private async reject(actor: MiRemoteUser, activity: IReject): Promise<string> {
		const uri = activity.id ?? activity;

		this.logger.info(`Reject: ${uri}`);

		const resolver = this.apResolverService.createResolver();

		const object = await resolver.resolve(activity.object).catch(e => {
			this.logger.error(`Resolution failed: ${e}`);
			throw e;
		});

		if (isFollow(object)) return await this.rejectFollow(actor, object);

		return `skip: Unknown Reject type: ${getApType(object)}`;
	}

	@bindThis
	private async rejectFollow(actor: MiRemoteUser, activity: IFollow): Promise<string> {
		// ※ activityはこっちから投げたフォローリクエストなので、activity.actorは存在するローカルユーザーである必要がある

		const follower = await this.apDbResolverService.getUserFromApId(activity.actor);

		if (follower == null) {
			return 'skip: follower not found';
		}

		if (!this.userEntityService.isLocalUser(follower)) {
			return 'skip: follower is not a local user';
		}

		// relay
		const match = activity.id?.match(/follow-relay\/(\w+)/);
		if (match) {
			return await this.relayService.relayRejected(match[1]);
		}

		await this.userFollowingService.remoteReject(actor, follower);
		return 'ok';
	}

	@bindThis
	private async remove(actor: MiRemoteUser, activity: IRemove): Promise<void> {
		if (actor.uri !== activity.actor) {
			throw new Error('invalid actor');
		}

		if (activity.target == null) {
			throw new Error('target is null');
		}

		if (activity.target === actor.featured) {
			const note = await this.apNoteService.resolveNote(activity.object);
			if (note == null) throw new Error('note not found');
			await this.notePiningService.removePinned(actor, note.id);
			return;
		}

		throw new Error(`unknown target: ${activity.target}`);
	}

	@bindThis
	private async undo(actor: MiRemoteUser, activity: IUndo): Promise<string> {
		if (actor.uri !== activity.actor) {
			throw new Error('invalid actor');
		}

		const uri = activity.id ?? activity;

		this.logger.info(`Undo: ${uri}`);

		const resolver = this.apResolverService.createResolver();

		const object = await resolver.resolve(activity.object).catch(e => {
			this.logger.error(`Resolution failed: ${e}`);
			throw e;
		});

		// don't queue because the sender may attempt again when timeout
		if (isFollow(object)) return await this.undoFollow(actor, object);
		if (isBlock(object)) return await this.undoBlock(actor, object);
		if (isLike(object)) return await this.undoLike(actor, object);
		if (isAnnounce(object)) return await this.undoAnnounce(actor, object);
		if (isAccept(object)) return await this.undoAccept(actor, object);

		return `skip: unknown object type ${getApType(object)}`;
	}

	@bindThis
	private async undoAccept(actor: MiRemoteUser, activity: IAccept): Promise<string> {
		const follower = await this.apDbResolverService.getUserFromApId(activity.object);
		if (follower == null) {
			return 'skip: follower not found';
		}

		const isFollowing = await this.followingsRepository.exist({
			where: {
				followerId: follower.id,
				followeeId: actor.id,
			},
		});

		if (isFollowing) {
			await this.userFollowingService.unfollow(follower, actor);
			return 'ok: unfollowed';
		}

		return 'skip: フォローされていない';
	}

	@bindThis
	private async undoAnnounce(actor: MiRemoteUser, activity: IAnnounce): Promise<string> {
		const uri = getApId(activity);

		const note = await this.notesRepository.findOneBy({
			uri,
			userId: actor.id,
		});

		if (!note) return 'skip: no such Announce';

		await this.noteDeleteService.delete(actor, note);
		return 'ok: deleted';
	}

	@bindThis
	private async undoBlock(actor: MiRemoteUser, activity: IBlock): Promise<string> {
		const blockee = await this.apDbResolverService.getUserFromApId(activity.object);

		if (blockee == null) {
			return 'skip: blockee not found';
		}

		if (blockee.host != null) {
			return 'skip: ブロック解除しようとしているユーザーはローカルユーザーではありません';
		}

		await this.userBlockingService.unblock(await this.usersRepository.findOneByOrFail({ id: actor.id }), blockee);
		return 'ok';
	}

	@bindThis
	private async undoFollow(actor: MiRemoteUser, activity: IFollow): Promise<string> {
		const followee = await this.apDbResolverService.getUserFromApId(activity.object);
		if (followee == null) {
			return 'skip: followee not found';
		}

		if (followee.host != null) {
			return 'skip: フォロー解除しようとしているユーザーはローカルユーザーではありません';
		}

		const requestExist = await this.followRequestsRepository.exist({
			where: {
				followerId: actor.id,
				followeeId: followee.id,
			},
		});

		const isFollowing = await this.followingsRepository.exist({
			where: {
				followerId: actor.id,
				followeeId: followee.id,
			},
		});

		if (requestExist) {
			await this.userFollowingService.cancelFollowRequest(followee, actor);
			return 'ok: follow request canceled';
		}

		if (isFollowing) {
			await this.userFollowingService.unfollow(actor, followee);
			return 'ok: unfollowed';
		}

		return 'skip: リクエストもフォローもされていない';
	}

	@bindThis
	private async undoLike(actor: MiRemoteUser, activity: ILike): Promise<string> {
		const targetUri = getApId(activity.object);

		const note = await this.apNoteService.fetchNote(targetUri);
		if (!note) return `skip: target note not found ${targetUri}`;

		await this.reactionService.delete(actor, note).catch(e => {
			if (e.id === '60527ec9-b4cb-4a88-a6bd-32d3ad26817d') return;
			throw e;
		});

		return 'ok';
	}

	@bindThis
	private async update(actor: MiRemoteUser, activity: IUpdate): Promise<string> {
		if (actor.uri !== activity.actor) {
			return 'skip: invalid actor';
		}

		this.logger.debug('Update');

		const resolver = this.apResolverService.createResolver();

		const object = await resolver.resolve(activity.object).catch(e => {
			this.logger.error(`Resolution failed: ${e}`);
			throw e;
		});

		if (isActor(object)) {
			await this.apPersonService.updatePerson(actor.uri, resolver, object);
			return 'ok: Person updated';
		} else if (getApType(object) === 'Question') {
			await this.apQuestionService.updateQuestion(object, resolver).catch(err => console.error(err));
			return 'ok: Question updated';
		} else {
			return `skip: Unknown type: ${getApType(object)}`;
		}
	}

	@bindThis
	private async move(actor: MiRemoteUser, activity: IMove): Promise<string> {
		// fetch the new and old accounts
		const targetUri = getApHrefNullable(activity.target);
		if (!targetUri) return 'skip: invalid activity target';

		return await this.apPersonService.updatePerson(actor.uri) ?? 'skip: nothing to do';
	}
}<|MERGE_RESOLUTION|>--- conflicted
+++ resolved
@@ -26,13 +26,8 @@
 import { QueueService } from '@/core/QueueService.js';
 import type { UsersRepository, NotesRepository, FollowingsRepository, AbuseUserReportsRepository, FollowRequestsRepository } from '@/models/index.js';
 import { bindThis } from '@/decorators.js';
-<<<<<<< HEAD
-import type { RemoteUser } from '@/models/entities/User.js';
-import { getApHrefNullable, getApId, getApIds, getApType, getOneApHrefNullable, isAccept, isActor, isAdd, isAnnounce, isBlock, isCollection, isCollectionOrOrderedCollection, isCreate, isDelete, isFlag, isFollow, isLike, isMove, isOrderedCollectionPage, isPost, isReject, isRemove, isTombstone, isUndo, isUpdate, validActor, validPost } from './type.js';
-=======
 import type { MiRemoteUser } from '@/models/entities/User.js';
-import { getApHrefNullable, getApId, getApIds, getApType, isAccept, isActor, isAdd, isAnnounce, isBlock, isCollection, isCollectionOrOrderedCollection, isCreate, isDelete, isFlag, isFollow, isLike, isMove, isPost, isReject, isRemove, isTombstone, isUndo, isUpdate, validActor, validPost } from './type.js';
->>>>>>> e82c2e7c
+import { getApHrefNullable, getApId, getApIds, getApType, isAccept, isActor, isAdd, isAnnounce, isBlock, isCollection, isCollectionOrOrderedCollection, isCreate, isDelete, isFlag, isFollow, isLike, isMove, isOrderedCollectionPage, isPost, isReject, isRemove, isTombstone, isUndo, isUpdate, validActor, validPost } from './type.js';
 import { ApNoteService } from './models/ApNoteService.js';
 import { ApLoggerService } from './ApLoggerService.js';
 import { ApDbResolverService } from './ApDbResolverService.js';
@@ -92,16 +87,11 @@
 	}
 
 	@bindThis
-<<<<<<< HEAD
-	public async performActivity(actor: RemoteUser, activity: IObject, {
+	public async performActivity(actor: MiRemoteUser, activity: IObject, {
 		limit = Infinity,
 		allow = null as (string[] | null) } = {},
 	): Promise<void> {
 		if (isCollectionOrOrderedCollection(activity) || isOrderedCollectionPage(activity)) {
-=======
-	public async performActivity(actor: MiRemoteUser, activity: IObject): Promise<void> {
-		if (isCollectionOrOrderedCollection(activity)) {
->>>>>>> e82c2e7c
 			const resolver = this.apResolverService.createResolver();
 			for (const item of toArray(isCollection(activity) ? activity.items : activity.orderedItems).slice(0, limit)) {
 				const act = await resolver.resolve(item);
