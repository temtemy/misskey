/*
 * SPDX-FileCopyrightText: syuilo and misskey-project
 * SPDX-License-Identifier: AGPL-3.0-only
 */

import { Inject, Injectable } from '@nestjs/common';
import { In } from 'typeorm';
import { DI } from '@/di-symbols.js';
import type { Config } from '@/config.js';
import { UserFollowingService } from '@/core/UserFollowingService.js';
import { ReactionService } from '@/core/ReactionService.js';
import { RelayService } from '@/core/RelayService.js';
import { NotePiningService } from '@/core/NotePiningService.js';
import { UserBlockingService } from '@/core/UserBlockingService.js';
import { NoteDeleteService } from '@/core/NoteDeleteService.js';
import { NoteCreateService } from '@/core/NoteCreateService.js';
import { concat, toArray, toSingle, unique } from '@/misc/prelude/array.js';
import { AppLockService } from '@/core/AppLockService.js';
import type Logger from '@/logger.js';
import { MetaService } from '@/core/MetaService.js';
import { IdService } from '@/core/IdService.js';
import { StatusError } from '@/misc/status-error.js';
import { UtilityService } from '@/core/UtilityService.js';
import { NoteEntityService } from '@/core/entities/NoteEntityService.js';
import { UserEntityService } from '@/core/entities/UserEntityService.js';
import { QueueService } from '@/core/QueueService.js';
import type { UsersRepository, NotesRepository, FollowingsRepository, AbuseUserReportsRepository, FollowRequestsRepository } from '@/models/_.js';
import { bindThis } from '@/decorators.js';
import type { MiRemoteUser } from '@/models/User.js';
import { isNotNull } from '@/misc/is-not-null.js';
import { GlobalEventService } from '@/core/GlobalEventService.js';
import { AbuseReportService } from '@/core/AbuseReportService.js';
import { getApHrefNullable, getApId, getApIds, getApType, isAccept, isActor, isAdd, isAnnounce, isBlock, isCollection, isCollectionOrOrderedCollection, isCreate, isDelete, isFlag, isFollow, isLike, isMove, isPost, isReject, isRemove, isTombstone, isUndo, isUpdate, validActor, validPost } from './type.js';
import { ApNoteService } from './models/ApNoteService.js';
import { ApLoggerService } from './ApLoggerService.js';
import { ApDbResolverService } from './ApDbResolverService.js';
import { ApResolverService } from './ApResolverService.js';
import { ApAudienceService } from './ApAudienceService.js';
import { ApPersonService } from './models/ApPersonService.js';
import { ApQuestionService } from './models/ApQuestionService.js';
import type { Resolver } from './ApResolverService.js';
import type { IAccept, IAdd, IAnnounce, IBlock, ICreate, IDelete, IFlag, IFollow, ILike, IObject, IReject, IRemove, IUndo, IUpdate, IMove, IPost } from './type.js';

@Injectable()
export class ApInboxService {
	private logger: Logger;

	constructor(
		@Inject(DI.config)
		private config: Config,

		@Inject(DI.usersRepository)
		private usersRepository: UsersRepository,

		@Inject(DI.notesRepository)
		private notesRepository: NotesRepository,

		@Inject(DI.followingsRepository)
		private followingsRepository: FollowingsRepository,

		@Inject(DI.followRequestsRepository)
		private followRequestsRepository: FollowRequestsRepository,

		private userEntityService: UserEntityService,
		private noteEntityService: NoteEntityService,
		private utilityService: UtilityService,
		private idService: IdService,
		private metaService: MetaService,
		private abuseReportService: AbuseReportService,
		private userFollowingService: UserFollowingService,
		private apAudienceService: ApAudienceService,
		private reactionService: ReactionService,
		private relayService: RelayService,
		private notePiningService: NotePiningService,
		private userBlockingService: UserBlockingService,
		private noteCreateService: NoteCreateService,
		private noteDeleteService: NoteDeleteService,
		private appLockService: AppLockService,
		private apResolverService: ApResolverService,
		private apDbResolverService: ApDbResolverService,
		private apLoggerService: ApLoggerService,
		private apNoteService: ApNoteService,
		private apPersonService: ApPersonService,
		private apQuestionService: ApQuestionService,
		private queueService: QueueService,
		private globalEventService: GlobalEventService,
	) {
		this.logger = this.apLoggerService.logger;
	}

	@bindThis
	public async performActivity(actor: MiRemoteUser, activity: IObject): Promise<string | void> {
		let result = undefined as string | void;
		if (isCollectionOrOrderedCollection(activity)) {
			const results = [] as [string, string | void][];
			const resolver = this.apResolverService.createResolver();
			for (const item of toArray(isCollection(activity) ? activity.items : activity.orderedItems)) {
				const act = await resolver.resolve(item);
				try {
					results.push([getApId(item), await this.performOneActivity(actor, act)]);
				} catch (err) {
					if (err instanceof Error || typeof err === 'string') {
						this.logger.error(err);
					} else {
						throw err;
					}
				}
			}

			const hasReason = results.some(([, reason]) => (reason != null && !reason.startsWith('ok')));
			if (hasReason) {
				result = results.map(([id, reason]) => `${id}: ${reason}`).join('\n');
			}
		} else {
			result = await this.performOneActivity(actor, activity);
		}
<<<<<<< HEAD
=======

		// ついでにリモートユーザーの情報が古かったら更新しておく
		if (actor.uri) {
			if (actor.lastFetchedAt == null || Date.now() - actor.lastFetchedAt.getTime() > 1000 * 60 * 60 * 24) {
				setImmediate(() => {
					this.apPersonService.updatePerson(actor.uri);
				});
			}
		}
		return result;
>>>>>>> 9849aab4
	}

	@bindThis
	public async performOneActivity(actor: MiRemoteUser, activity: IObject): Promise<string | void> {
		if (actor.isSuspended) return;

		if (isCreate(activity)) {
			return await this.create(actor, activity);
		} else if (isDelete(activity)) {
			return await this.delete(actor, activity);
		} else if (isUpdate(activity)) {
			return await this.update(actor, activity);
		} else if (isFollow(activity)) {
			return await this.follow(actor, activity);
		} else if (isAccept(activity)) {
			return await this.accept(actor, activity);
		} else if (isReject(activity)) {
			return await this.reject(actor, activity);
		} else if (isAdd(activity)) {
			return await this.add(actor, activity);
		} else if (isRemove(activity)) {
			return await this.remove(actor, activity);
		} else if (isAnnounce(activity)) {
			return await this.announce(actor, activity);
		} else if (isLike(activity)) {
			return await this.like(actor, activity);
		} else if (isUndo(activity)) {
			return await this.undo(actor, activity);
		} else if (isBlock(activity)) {
			return await this.block(actor, activity);
		} else if (isFlag(activity)) {
			return await this.flag(actor, activity);
		} else if (isMove(activity)) {
			return await this.move(actor, activity);
		} else {
			return `unrecognized activity type: ${activity.type}`;
		}
	}

	@bindThis
	private async follow(actor: MiRemoteUser, activity: IFollow): Promise<string> {
		const followee = await this.apDbResolverService.getUserFromApId(activity.object);

		if (followee == null) {
			return 'skip: followee not found';
		}

		if (followee.host != null) {
			return 'skip: フォローしようとしているユーザーはローカルユーザーではありません';
		}

		// don't queue because the sender may attempt again when timeout
		await this.userFollowingService.follow(actor, followee, { requestId: activity.id });
		return 'ok';
	}

	@bindThis
	private async like(actor: MiRemoteUser, activity: ILike): Promise<string> {
		const targetUri = getApId(activity.object);

		const note = await this.apNoteService.fetchNote(targetUri);
		if (!note) return `skip: target note not found ${targetUri}`;

		await this.apNoteService.extractEmojis(activity.tag ?? [], actor.host).catch(() => null);

		return await this.reactionService.create(actor, note, activity._misskey_reaction ?? activity.content ?? activity.name).catch(err => {
			if (err.id === '51c42bb4-931a-456b-bff7-e5a8a70dd298') {
				return 'skip: already reacted';
			} else {
				throw err;
			}
		}).then(() => 'ok');
	}

	@bindThis
	private async accept(actor: MiRemoteUser, activity: IAccept): Promise<string> {
		const uri = activity.id ?? activity;

		this.logger.info(`Accept: ${uri}`);

		const resolver = this.apResolverService.createResolver();

		const object = await resolver.resolve(activity.object).catch(err => {
			this.logger.error(`Resolution failed: ${err}`);
			throw err;
		});

		if (isFollow(object)) return await this.acceptFollow(actor, object);

		return `skip: Unknown Accept type: ${getApType(object)}`;
	}

	@bindThis
	private async acceptFollow(actor: MiRemoteUser, activity: IFollow): Promise<string> {
		// ※ activityはこっちから投げたフォローリクエストなので、activity.actorは存在するローカルユーザーである必要がある

		const follower = await this.apDbResolverService.getUserFromApId(activity.actor);

		if (follower == null) {
			return 'skip: follower not found';
		}

		if (follower.host != null) {
			return 'skip: follower is not a local user';
		}

		// relay
		const match = activity.id?.match(/follow-relay\/(\w+)/);
		if (match) {
			return await this.relayService.relayAccepted(match[1]);
		}

		await this.userFollowingService.acceptFollowRequest(actor, follower);
		return 'ok';
	}

	@bindThis
	private async add(actor: MiRemoteUser, activity: IAdd): Promise<string | void> {
		if (actor.uri !== activity.actor) {
			return 'invalid actor';
		}

		if (activity.target == null) {
			return 'target is null';
		}

		if (activity.target === actor.featured) {
			const note = await this.apNoteService.resolveNote(activity.object);
			if (note == null) return 'note not found';
			await this.notePiningService.addPinned(actor, note.id);
			return;
		}

		return `unknown target: ${activity.target}`;
	}

	@bindThis
	private async announce(actor: MiRemoteUser, activity: IAnnounce): Promise<string | void> {
		const uri = getApId(activity);

		this.logger.info(`Announce: ${uri}`);

		const resolver = this.apResolverService.createResolver();

		if (!activity.object) return 'skip: activity has no object property';
		const targetUri = getApId(activity.object);
		if (targetUri.startsWith('bear:')) return 'skip: bearcaps url not supported.';

		const target = await resolver.resolve(activity.object).catch(e => {
			this.logger.error(`Resolution failed: ${e}`);
			return e;
		});

		if (isPost(target)) return await this.announceNote(actor, activity, target);

		return `skip: unknown object type ${getApType(target)}`;
	}

	@bindThis
	private async announceNote(actor: MiRemoteUser, activity: IAnnounce, target: IPost): Promise<string | void> {
		const uri = getApId(activity);

		if (actor.isSuspended) {
			return;
		}

		// アナウンス先をブロックしてたら中断
		const meta = await this.metaService.fetch();
		if (this.utilityService.isBlockedHost(meta.blockedHosts, this.utilityService.extractDbHost(uri))) return;

		const unlock = await this.appLockService.getApLock(uri);

		try {
			// 既に同じURIを持つものが登録されていないかチェック
			const exist = await this.apNoteService.fetchNote(uri);
			if (exist) {
				return;
			}

			// Announce対象をresolve
			let renote;
			try {
				renote = await this.apNoteService.resolveNote(target);
				if (renote == null) return 'announce target is null';
			} catch (err) {
				// 対象が4xxならスキップ
				if (err instanceof StatusError) {
					if (!err.isRetryable) {
						return `Ignored announce target ${target.id} - ${err.statusCode}`;
					}
					return `Error in announce target ${target.id} - ${err.statusCode}`;
				}
				throw err;
			}

			if (!await this.noteEntityService.isVisibleForMe(renote, actor.id)) {
				return 'skip: invalid actor for this activity';
			}

			this.logger.info(`Creating the (Re)Note: ${uri}`);

			const activityAudience = await this.apAudienceService.parseAudience(actor, activity.to, activity.cc);
			const createdAt = activity.published ? new Date(activity.published) : null;

			if (createdAt && createdAt < this.idService.parse(renote.id).date) {
				return 'skip: malformed createdAt';
			}

			await this.noteCreateService.create(actor, {
				createdAt,
				renote,
				visibility: activityAudience.visibility,
				visibleUsers: activityAudience.visibleUsers,
				uri,
			});
		} finally {
			unlock();
		}
	}

	@bindThis
	private async block(actor: MiRemoteUser, activity: IBlock): Promise<string> {
		// ※ activity.objectにブロック対象があり、それは存在するローカルユーザーのはず

		const blockee = await this.apDbResolverService.getUserFromApId(activity.object);

		if (blockee == null) {
			return 'skip: blockee not found';
		}

		if (blockee.host != null) {
			return 'skip: ブロックしようとしているユーザーはローカルユーザーではありません';
		}

		await this.userBlockingService.block(await this.usersRepository.findOneByOrFail({ id: actor.id }), await this.usersRepository.findOneByOrFail({ id: blockee.id }));
		return 'ok';
	}

	@bindThis
	private async create(actor: MiRemoteUser, activity: ICreate): Promise<string | void> {
		const uri = getApId(activity);

		this.logger.info(`Create: ${uri}`);

		if (!activity.object) return 'skip: activity has no object property';
		const targetUri = getApId(activity.object);
		if (targetUri.startsWith('bear:')) return 'skip: bearcaps url not supported.';

		// copy audiences between activity <=> object.
		if (typeof activity.object === 'object') {
			const to = unique(concat([toArray(activity.to), toArray(activity.object.to)]));
			const cc = unique(concat([toArray(activity.cc), toArray(activity.object.cc)]));

			activity.to = to;
			activity.cc = cc;
			activity.object.to = to;
			activity.object.cc = cc;
		}

		// If there is no attributedTo, use Activity actor.
		if (typeof activity.object === 'object' && !activity.object.attributedTo) {
			activity.object.attributedTo = activity.actor;
		}

		const resolver = this.apResolverService.createResolver();

		const object = await resolver.resolve(activity.object).catch(e => {
			this.logger.error(`Resolution failed: ${e}`);
			throw e;
		});

		if (isPost(object)) {
			await this.createNote(resolver, actor, object, false, activity);
		} else {
			return `Unknown type: ${getApType(object)}`;
		}
	}

	@bindThis
	private async createNote(resolver: Resolver, actor: MiRemoteUser, note: IObject, silent = false, activity?: ICreate): Promise<string> {
		const uri = getApId(note);

		if (typeof note === 'object') {
			if (actor.uri !== note.attributedTo) {
				return 'skip: actor.uri !== note.attributedTo';
			}

			if (typeof note.id === 'string') {
				if (this.utilityService.extractDbHost(actor.uri) !== this.utilityService.extractDbHost(note.id)) {
					return 'skip: host in actor.uri !== note.id';
				}
			}
		}

		const unlock = await this.appLockService.getApLock(uri);

		try {
			const exist = await this.apNoteService.fetchNote(note);
			if (exist) return 'skip: note exists';

			await this.apNoteService.createNote(note, resolver, silent);
			return 'ok';
		} catch (err) {
			if (err instanceof StatusError && !err.isRetryable) {
				return `skip ${err.statusCode}`;
			} else {
				throw err;
			}
		} finally {
			unlock();
		}
	}

	@bindThis
	private async delete(actor: MiRemoteUser, activity: IDelete): Promise<string> {
		if (actor.uri !== activity.actor) {
			return 'invalid actor';
		}

		// 削除対象objectのtype
		let formerType: string | undefined;

		if (typeof activity.object === 'string') {
			// typeが不明だけど、どうせ消えてるのでremote resolveしない
			formerType = undefined;
		} else {
			const object = activity.object;
			if (isTombstone(object)) {
				formerType = toSingle(object.formerType);
			} else {
				formerType = toSingle(object.type);
			}
		}

		const uri = getApId(activity.object);

		// type不明でもactorとobjectが同じならばそれはPersonに違いない
		if (!formerType && actor.uri === uri) {
			formerType = 'Person';
		}

		// それでもなかったらおそらくNote
		if (!formerType) {
			formerType = 'Note';
		}

		if (validPost.includes(formerType)) {
			return await this.deleteNote(actor, uri);
		} else if (validActor.includes(formerType)) {
			return await this.deleteActor(actor, uri);
		} else {
			return `Unknown type ${formerType}`;
		}
	}

	@bindThis
	private async deleteActor(actor: MiRemoteUser, uri: string): Promise<string> {
		this.logger.info(`Deleting the Actor: ${uri}`);

		if (actor.uri !== uri) {
			return `skip: delete actor ${actor.uri} !== ${uri}`;
		}

		const user = await this.usersRepository.findOneBy({ id: actor.id });
		if (user == null) {
			return 'skip: actor not found';
		} else if (user.isDeleted) {
			return 'skip: already deleted';
		}

		const job = await this.queueService.createDeleteAccountJob(actor);

		await this.usersRepository.update(actor.id, {
			isDeleted: true,
		});

		this.globalEventService.publishInternalEvent('remoteUserUpdated', { id: actor.id });

		return `ok: queued ${job.name} ${job.id}`;
	}

	@bindThis
	private async deleteNote(actor: MiRemoteUser, uri: string): Promise<string> {
		this.logger.info(`Deleting the Note: ${uri}`);

		const unlock = await this.appLockService.getApLock(uri);

		try {
			const note = await this.apDbResolverService.getNoteFromApId(uri);

			if (note == null) {
				return 'message not found';
			}

			if (note.userId !== actor.id) {
				return '投稿を削除しようとしているユーザーは投稿の作成者ではありません';
			}

			await this.noteDeleteService.delete(actor, note);
			return 'ok: note deleted';
		} finally {
			unlock();
		}
	}

	@bindThis
	private async flag(actor: MiRemoteUser, activity: IFlag): Promise<string> {
		// objectは `(User|Note) | (User|Note)[]` だけど、全パターンDBスキーマと対応させられないので
		// 対象ユーザーは一番最初のユーザー として あとはコメントとして格納する
		const uris = getApIds(activity.object);

		const userIds = uris
			.filter(uri => uri.startsWith(this.config.url + '/users/'))
			.map(uri => uri.split('/').at(-1))
			.filter(isNotNull);
		const users = await this.usersRepository.findBy({
			id: In(userIds),
		});
		if (users.length < 1) return 'skip';

		await this.abuseReportService.report([{
			targetUserId: users[0].id,
			targetUserHost: users[0].host,
			reporterId: actor.id,
			reporterHost: actor.host,
			comment: `${activity.content}\n${JSON.stringify(uris, null, 2)}`,
		}]);

		return 'ok';
	}

	@bindThis
	private async reject(actor: MiRemoteUser, activity: IReject): Promise<string> {
		const uri = activity.id ?? activity;

		this.logger.info(`Reject: ${uri}`);

		const resolver = this.apResolverService.createResolver();

		const object = await resolver.resolve(activity.object).catch(e => {
			this.logger.error(`Resolution failed: ${e}`);
			throw e;
		});

		if (isFollow(object)) return await this.rejectFollow(actor, object);

		return `skip: Unknown Reject type: ${getApType(object)}`;
	}

	@bindThis
	private async rejectFollow(actor: MiRemoteUser, activity: IFollow): Promise<string> {
		// ※ activityはこっちから投げたフォローリクエストなので、activity.actorは存在するローカルユーザーである必要がある

		const follower = await this.apDbResolverService.getUserFromApId(activity.actor);

		if (follower == null) {
			return 'skip: follower not found';
		}

		if (!this.userEntityService.isLocalUser(follower)) {
			return 'skip: follower is not a local user';
		}

		// relay
		const match = activity.id?.match(/follow-relay\/(\w+)/);
		if (match) {
			return await this.relayService.relayRejected(match[1]);
		}

		await this.userFollowingService.remoteReject(actor, follower);
		return 'ok';
	}

	@bindThis
	private async remove(actor: MiRemoteUser, activity: IRemove): Promise<string | void> {
		if (actor.uri !== activity.actor) {
			return 'invalid actor';
		}

		if (activity.target == null) {
			return 'target is null';
		}

		if (activity.target === actor.featured) {
			const note = await this.apNoteService.resolveNote(activity.object);
			if (note == null) return 'note not found';
			await this.notePiningService.removePinned(actor, note.id);
			return;
		}

		return `unknown target: ${activity.target}`;
	}

	@bindThis
	private async undo(actor: MiRemoteUser, activity: IUndo): Promise<string> {
		if (actor.uri !== activity.actor) {
			return 'invalid actor';
		}

		const uri = activity.id ?? activity;

		this.logger.info(`Undo: ${uri}`);

		const resolver = this.apResolverService.createResolver();

		const object = await resolver.resolve(activity.object).catch(e => {
			this.logger.error(`Resolution failed: ${e}`);
			return e;
		});

		// don't queue because the sender may attempt again when timeout
		if (isFollow(object)) return await this.undoFollow(actor, object);
		if (isBlock(object)) return await this.undoBlock(actor, object);
		if (isLike(object)) return await this.undoLike(actor, object);
		if (isAnnounce(object)) return await this.undoAnnounce(actor, object);
		if (isAccept(object)) return await this.undoAccept(actor, object);

		return `skip: unknown object type ${getApType(object)}`;
	}

	@bindThis
	private async undoAccept(actor: MiRemoteUser, activity: IAccept): Promise<string> {
		const follower = await this.apDbResolverService.getUserFromApId(activity.object);
		if (follower == null) {
			return 'skip: follower not found';
		}

		const isFollowing = await this.followingsRepository.exists({
			where: {
				followerId: follower.id,
				followeeId: actor.id,
			},
		});

		if (isFollowing) {
			await this.userFollowingService.unfollow(follower, actor);
			return 'ok: unfollowed';
		}

		return 'skip: フォローされていない';
	}

	@bindThis
	private async undoAnnounce(actor: MiRemoteUser, activity: IAnnounce): Promise<string> {
		const uri = getApId(activity);

		const note = await this.notesRepository.findOneBy({
			uri,
			userId: actor.id,
		});

		if (!note) return 'skip: no such Announce';

		await this.noteDeleteService.delete(actor, note);
		return 'ok: deleted';
	}

	@bindThis
	private async undoBlock(actor: MiRemoteUser, activity: IBlock): Promise<string> {
		const blockee = await this.apDbResolverService.getUserFromApId(activity.object);

		if (blockee == null) {
			return 'skip: blockee not found';
		}

		if (blockee.host != null) {
			return 'skip: ブロック解除しようとしているユーザーはローカルユーザーではありません';
		}

		await this.userBlockingService.unblock(await this.usersRepository.findOneByOrFail({ id: actor.id }), blockee);
		return 'ok';
	}

	@bindThis
	private async undoFollow(actor: MiRemoteUser, activity: IFollow): Promise<string> {
		const followee = await this.apDbResolverService.getUserFromApId(activity.object);
		if (followee == null) {
			return 'skip: followee not found';
		}

		if (followee.host != null) {
			return 'skip: フォロー解除しようとしているユーザーはローカルユーザーではありません';
		}

		const requestExist = await this.followRequestsRepository.exists({
			where: {
				followerId: actor.id,
				followeeId: followee.id,
			},
		});

		const isFollowing = await this.followingsRepository.exists({
			where: {
				followerId: actor.id,
				followeeId: followee.id,
			},
		});

		if (requestExist) {
			await this.userFollowingService.cancelFollowRequest(followee, actor);
			return 'ok: follow request canceled';
		}

		if (isFollowing) {
			await this.userFollowingService.unfollow(actor, followee);
			return 'ok: unfollowed';
		}

		return 'skip: リクエストもフォローもされていない';
	}

	@bindThis
	private async undoLike(actor: MiRemoteUser, activity: ILike): Promise<string> {
		const targetUri = getApId(activity.object);

		const note = await this.apNoteService.fetchNote(targetUri);
		if (!note) return `skip: target note not found ${targetUri}`;

		await this.reactionService.delete(actor, note).catch(e => {
			if (e.id === '60527ec9-b4cb-4a88-a6bd-32d3ad26817d') return;
			throw e;
		});

		return 'ok';
	}

	@bindThis
	private async update(actor: MiRemoteUser, activity: IUpdate): Promise<string> {
		if (actor.uri !== activity.actor) {
			return 'skip: invalid actor';
		}

		this.logger.debug('Update');

		const resolver = this.apResolverService.createResolver();

		const object = await resolver.resolve(activity.object).catch(e => {
			this.logger.error(`Resolution failed: ${e}`);
			throw e;
		});

		if (isActor(object)) {
			await this.apPersonService.updatePerson(actor.uri, resolver, object);
			return 'ok: Person updated';
		} else if (getApType(object) === 'Question') {
			await this.apQuestionService.updateQuestion(object, resolver).catch(err => console.error(err));
			return 'ok: Question updated';
		} else {
			return `skip: Unknown type: ${getApType(object)}`;
		}
	}

	@bindThis
	private async move(actor: MiRemoteUser, activity: IMove): Promise<string> {
		// fetch the new and old accounts
		const targetUri = getApHrefNullable(activity.target);
		if (!targetUri) return 'skip: invalid activity target';

		return await this.apPersonService.updatePerson(actor.uri) ?? 'skip: nothing to do';
	}
}<|MERGE_RESOLUTION|>--- conflicted
+++ resolved
@@ -114,8 +114,6 @@
 		} else {
 			result = await this.performOneActivity(actor, activity);
 		}
-<<<<<<< HEAD
-=======
 
 		// ついでにリモートユーザーの情報が古かったら更新しておく
 		if (actor.uri) {
@@ -126,7 +124,6 @@
 			}
 		}
 		return result;
->>>>>>> 9849aab4
 	}
 
 	@bindThis
