--- conflicted
+++ resolved
@@ -14,11 +14,7 @@
 
 type ArrayElement<A> = A extends readonly (infer T)[] ? T : never;
 
-<<<<<<< HEAD
-const connection = $i ? stream.useChannel('main') : null;
-=======
 const connection = $i && stream.useChannel('main');
->>>>>>> 1b526eb5
 
 export class Storage<T extends StateDef> {
 	public readonly ready: PromiseLike<void>;
@@ -31,7 +27,6 @@
 	public readonly def: T;
 
 	// TODO: これが実装されたらreadonlyにしたい: https://github.com/microsoft/TypeScript/issues/37487
-<<<<<<< HEAD
 	public readonly state = {} as State<T>;
 	public readonly reactiveState = {} as ReactiveState<T>;
 
@@ -45,10 +40,6 @@
 		this.nextIdbJob = promise;
 		return promise;
 	}
-=======
-	public readonly state: { [K in keyof T]: T[K]['default'] };
-	public readonly reactiveState: { [K in keyof T]: Ref<T[K]['default']> };
->>>>>>> 1b526eb5
 
 	constructor(key: string, def: T) {
 		this.key = key;
@@ -121,26 +112,8 @@
 						await set(this.registryCacheKeyName, cache);
 					}
 				});
-<<<<<<< HEAD
-			}
-		});
-=======
-			}, 1);
-			// streamingのuser storage updateイベントを監視して更新
-			connection?.on('registryUpdated', ({ scope, key, value }: { scope: string[], key: keyof T, value: T[typeof key]['default'] }) => {
-				if (scope[1] !== this.key || this.state[key] === value) return;
-
-				this.state[key] = value;
-				this.reactiveState[key].value = value;
-
-				const cache = JSON.parse(localStorage.getItem(this.keyForLocalStorage + '::cache::' + $i.id) || '{}');
-				if (cache[key] !== value) {
-					cache[key] = value;
-					localStorage.setItem(this.keyForLocalStorage + '::cache::' + $i.id, JSON.stringify(cache));
-				}
-			});
-		}
->>>>>>> 1b526eb5
+			}
+		});
 	}
 
 	public set<K extends keyof T>(key: K, value: T[K]['default']): Promise<void> {
