<template>
<div class="eamppglmnmimdhrlzhplwpvyeaqmmhxu">
	<div class="empty" v-if="empty">{{ $t('@.no-notes') }}</div>

	<mk-error v-if="error" @retry="init()"/>

	<div class="placeholder" v-if="fetching">
		<template v-for="i in 10">
			<mk-note-skeleton :key="i"/>
		</template>
	</div>

	<!-- トランジションを有効にするとなぜかメモリリークする -->
	<component :is="!$store.state.device.reduceMotion ? 'transition-group' : 'div'" name="mk-notes" class="transition notes" ref="notes" tag="div">
		<template v-for="(note, i) in _notes">
			<mk-note
				:note="note"
				:key="note.id"
				:compact="true"
			/>
			<p class="date" :key="note.id + '_date'" v-if="i != notes.length - 1 && note._date != _notes[i + 1]._date">
				<span><fa icon="angle-up"/>{{ note._datetext }}</span>
				<span><fa icon="angle-down"/>{{ _notes[i + 1]._datetext }}</span>
			</p>
		</template>
	</component>

	<footer v-if="more">
		<button @click="fetchMore()" :disabled="moreFetching" :style="{ cursor: moreFetching ? 'wait' : 'pointer' }">
			<template v-if="!moreFetching">{{ $t('@.load-more') }}</template>
			<template v-if="moreFetching"><fa icon="spinner" pulse fixed-width/></template>
		</button>
	</footer>
</div>
</template>

<script lang="ts">
import Vue from 'vue';
import i18n from '../../../i18n';
import shouldMuteNote from '../../../common/scripts/should-mute-note';
import paging from '../../../common/scripts/paging';

export default Vue.extend({
	i18n: i18n(),

	inject: ['column', 'isScrollTop', 'count'],

	mixins: [
		paging({
			limit: 20,

			onQueueChanged: (self, q) => {
				self.count(q.length);
			},

			onPrepend: (self, note, silent) => {
				// 弾く
				if (shouldMuteNote(self.$store.state.i, self.$store.state.settings, note)) return false;

				// タブが非表示またはスクロール位置が最上部ではないならタイトルで通知
				if (document.hidden || !self.isScrollTop()) {
					self.$store.commit('pushBehindNote', note);
				}
			}
		}),
	],

	props: {
		pagination: {
			required: true
		},
		extract: {
			required: false
		}
	},

	computed: {
		notes() {
			return this.extract ? this.extract(this.items) : this.items;
		},

		_notes(): any[] {
			return (this.notes as any).map(note => {
				const date = new Date(note.createdAt).getDate();
				const month = new Date(note.createdAt).getMonth() + 1;
				note._date = date;
				note._datetext = this.$t('@.month-and-day').replace('{month}', month.toString()).replace('{day}', date.toString());
				return note;
			});
		}
	},

	created() {
		this.column.$on('top', this.onTop);
		this.column.$on('bottom', this.onBottom);
		this.init();
	},

	beforeDestroy() {
		this.column.$off('top', this.onTop);
		this.column.$off('bottom', this.onBottom);
	},

	methods: {
		focus() {
			(this.$refs.notes as any).children[0].focus ? (this.$refs.notes as any).children[0].focus() : (this.$refs.notes as any).$el.children[0].focus();
		},
<<<<<<< HEAD

		onNoteUpdated(i, note) {
			Vue.set((this as any).notes, i, note);
		},

		reload() {
			this.init();
		},

		async init() {
			this.queue = [];
			this.notes = [];
			this.fetching = true;
			await (this.makePromise()).then(x => {
				if (Array.isArray(x)) {
					this.notes = x;
				} else {
					this.notes = x.notes;
					this.more = x.more;
				}
				this.inited = true;
				this.fetching = false;
				this.$emit('inited');
			}, e => {
				this.fetching = false;
			});
		},

		async fetchMore() {
			if (!this.more || this.moreFetching) return;
			this.moreFetching = true;
			await (this.makePromise(this.notes[this.notes.length - 1].id)).then(x => {
				this.notes = this.notes.concat(x.notes);
				this.more = x.more;
				this.moreFetching = false;
			}, e => {
				this.moreFetching = false;
			});
		},

		prepend(note, silent = false) {
			// 弾く
			if (shouldMuteNote(this.$store.state.i, this.$store.state.settings, note)) return;

			// タブが非表示ならタイトルで通知
			if (document.hidden) {
				this.$store.commit('pushBehindNote', note);
			}

			if (this.isScrollTop()) {
				// Prepend the note
				this.notes.unshift(note);

				// オーバーフローしたら古い投稿は捨てる
				if (this.notes.length >= displayLimit) {
					this.notes = this.notes.slice(0, displayLimit);
					this.more = true;
				}
			} else {
				this.queue.push(note);
			}
		},

		append(note) {
			this.notes.push(note);
			this.cursor = this.notes[this.notes.length - 1].id
		},

		releaseQueue() {
			for (const n of this.queue) {
				this.prepend(n, true);
			}
			this.queue = [];
		},

		onTop() {
			this.releaseQueue();
		},

		onBottom() {
			this.fetchMore();
		}
=======
>>>>>>> 391be342
	}
});
</script>

<style lang="stylus" scoped>
.eamppglmnmimdhrlzhplwpvyeaqmmhxu
	.transition
		.mk-notes-enter
		.mk-notes-leave-to
			opacity 0
			transform translateY(-30px)

		> *
			transition transform .3s ease, opacity .3s ease

	> .empty
		padding 16px
		text-align center
		color var(--text)

	> .placeholder
		padding 16px
		opacity 0.3

	> .notes
		> .date
			display block
			margin 0
			line-height 28px
			font-size 12px
			text-align center
			color var(--dateDividerFg)
			background var(--dateDividerBg)
			border-bottom solid var(--lineWidth) var(--faceDivider)

			span
				margin 0 16px

			[data-icon]
				margin-right 8px

	> footer
		> button
			display block
			margin 0
			padding 16px
			width 100%
			text-align center
			color #ccc
			background var(--face)
			border-top solid var(--lineWidth) var(--faceDivider)
			border-bottom-left-radius 6px
			border-bottom-right-radius 6px

			&:hover
				box-shadow 0 0 0 100px inset rgba(0, 0, 0, 0.05)

			&:active
				box-shadow 0 0 0 100px inset rgba(0, 0, 0, 0.1)

</style><|MERGE_RESOLUTION|>--- conflicted
+++ resolved
@@ -105,91 +105,6 @@
 		focus() {
 			(this.$refs.notes as any).children[0].focus ? (this.$refs.notes as any).children[0].focus() : (this.$refs.notes as any).$el.children[0].focus();
 		},
-<<<<<<< HEAD
-
-		onNoteUpdated(i, note) {
-			Vue.set((this as any).notes, i, note);
-		},
-
-		reload() {
-			this.init();
-		},
-
-		async init() {
-			this.queue = [];
-			this.notes = [];
-			this.fetching = true;
-			await (this.makePromise()).then(x => {
-				if (Array.isArray(x)) {
-					this.notes = x;
-				} else {
-					this.notes = x.notes;
-					this.more = x.more;
-				}
-				this.inited = true;
-				this.fetching = false;
-				this.$emit('inited');
-			}, e => {
-				this.fetching = false;
-			});
-		},
-
-		async fetchMore() {
-			if (!this.more || this.moreFetching) return;
-			this.moreFetching = true;
-			await (this.makePromise(this.notes[this.notes.length - 1].id)).then(x => {
-				this.notes = this.notes.concat(x.notes);
-				this.more = x.more;
-				this.moreFetching = false;
-			}, e => {
-				this.moreFetching = false;
-			});
-		},
-
-		prepend(note, silent = false) {
-			// 弾く
-			if (shouldMuteNote(this.$store.state.i, this.$store.state.settings, note)) return;
-
-			// タブが非表示ならタイトルで通知
-			if (document.hidden) {
-				this.$store.commit('pushBehindNote', note);
-			}
-
-			if (this.isScrollTop()) {
-				// Prepend the note
-				this.notes.unshift(note);
-
-				// オーバーフローしたら古い投稿は捨てる
-				if (this.notes.length >= displayLimit) {
-					this.notes = this.notes.slice(0, displayLimit);
-					this.more = true;
-				}
-			} else {
-				this.queue.push(note);
-			}
-		},
-
-		append(note) {
-			this.notes.push(note);
-			this.cursor = this.notes[this.notes.length - 1].id
-		},
-
-		releaseQueue() {
-			for (const n of this.queue) {
-				this.prepend(n, true);
-			}
-			this.queue = [];
-		},
-
-		onTop() {
-			this.releaseQueue();
-		},
-
-		onBottom() {
-			this.fetchMore();
-		}
-=======
->>>>>>> 391be342
 	}
 });
 </script>
