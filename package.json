{
  "name": "misskey",
  "author": "syuilo <i@syuilo.com>",
  "version": "0.0.2147",
  "license": "MIT",
  "description": "A miniblog-based SNS",
  "bugs": "https://github.com/syuilo/misskey/issues",
  "repository": "https://github.com/syuilo/misskey.git",
  "main": "./built/index.js",
  "private": true,
  "scripts": {
    "config": "node ./tools/init.js",
    "start": "node ./built",
    "debug": "DEBUG=misskey:* node ./built",
    "swagger": "node ./swagger.js",
    "build": "gulp build",
    "rebuild": "gulp rebuild",
    "clean": "gulp clean",
    "cleanall": "gulp cleanall",
    "lint": "gulp lint",
    "test": "gulp test"
  },
  "devDependencies": {
    "@types/bcryptjs": "2.4.0",
    "@types/body-parser": "1.16.4",
    "@types/chai": "4.0.1",
    "@types/chai-http": "3.0.0",
    "@types/chalk": "0.4.31",
    "@types/compression": "0.0.33",
    "@types/cors": "2.8.1",
    "@types/debug": "0.0.29",
    "@types/deep-equal": "1.0.0",
    "@types/elasticsearch": "5.0.14",
    "@types/event-stream": "3.3.31",
    "@types/express": "4.0.36",
    "@types/gm": "1.17.31",
    "@types/gulp": "4.0.3",
    "@types/gulp-mocha": "0.0.30",
    "@types/gulp-rename": "0.0.32",
    "@types/gulp-replace": "0.0.30",
    "@types/gulp-tslint": "3.6.31",
    "@types/gulp-typescript": "2.13.0",
    "@types/gulp-uglify": "0.0.30",
    "@types/gulp-util": "3.0.31",
    "@types/inquirer": "0.0.34",
    "@types/is-root": "1.0.0",
    "@types/is-url": "1.2.28",
    "@types/js-yaml": "3.9.0",
    "@types/mocha": "2.2.41",
    "@types/mongodb": "2.2.7",
    "@types/monk": "1.0.5",
    "@types/morgan": "1.7.32",
    "@types/ms": "0.7.29",
    "@types/multer": "1.3.2",
    "@types/node": "8.0.9",
    "@types/ratelimiter": "2.1.28",
    "@types/redis": "2.6.0",
    "@types/request": "2.0.0",
    "@types/rimraf": "0.0.28",
    "@types/riot": "2.6.2",
    "@types/serve-favicon": "2.2.28",
    "@types/uuid": "3.4.0",
    "@types/webpack": "3.0.2",
    "@types/webpack-stream": "3.2.7",
    "@types/websocket": "0.0.34",
    "chai": "4.1.0",
    "chai-http": "3.0.0",
    "css-loader": "0.28.4",
    "event-stream": "3.3.4",
    "gulp": "3.9.1",
    "gulp-cssnano": "2.1.2",
    "gulp-imagemin": "3.3.0",
    "gulp-mocha": "4.3.1",
    "gulp-pug": "3.3.0",
    "gulp-rename": "1.2.2",
    "gulp-replace": "0.6.1",
    "gulp-tslint": "8.1.1",
    "gulp-typescript": "3.2.1",
    "gulp-uglify": "3.0.0",
    "gulp-util": "3.0.8",
    "mocha": "3.4.2",
    "riot-tag-loader": "1.0.0",
    "string-replace-webpack-plugin": "0.1.3",
    "style-loader": "0.18.2",
    "stylus": "0.54.5",
    "stylus-loader": "3.0.1",
    "swagger-jsdoc": "1.9.6",
    "tslint": "5.5.0",
    "uglify-es": "3.0.24",
    "uglify-es-webpack-plugin": "0.0.3",
    "uglify-js": "git+https://github.com/mishoo/UglifyJS2.git#harmony",
    "webpack": "3.3.0"
  },
  "dependencies": {
    "accesses": "2.5.0",
    "animejs": "2.0.2",
    "autwh": "0.0.1",
    "bcryptjs": "2.4.3",
    "body-parser": "1.17.2",
    "cafy": "2.4.0",
    "chalk": "2.0.1",
    "compression": "1.6.2",
    "cors": "2.8.4",
    "cropperjs": "1.0.0-rc.3",
    "crypto": "0.0.3",
    "debug": "2.6.8",
    "deep-equal": "1.0.1",
    "deepcopy": "0.6.3",
    "diskusage": "^0.2.2",
    "download": "6.2.5",
    "elasticsearch": "13.2.0",
    "escape-regexp": "0.0.1",
    "express": "4.15.3",
    "file-type": "5.1.1",
    "fuckadblock": "3.2.1",
    "gm": "1.23.0",
    "inquirer": "3.1.1",
    "is-root": "1.0.0",
    "is-url": "1.2.2",
    "js-yaml": "3.8.4",
    "mongodb": "2.2.30",
    "monk": "6.0.1",
    "morgan": "1.8.2",
    "ms": "2.0.0",
    "multer": "1.3.0",
    "nprogress": "0.2.0",
    "os-utils": "0.0.14",
    "page": "1.7.1",
    "pictograph": "2.0.4",
    "prominence": "0.2.0",
    "pug": "2.0.0-rc.2",
    "ratelimiter": "3.0.3",
    "recaptcha-promise": "0.1.2",
    "reconnecting-websocket": "3.0.7",
    "redis": "2.7.1",
    "request": "2.81.0",
    "rimraf": "2.6.1",
    "riot": "3.6.1",
    "rndstr": "1.0.0",
    "s-age": "1.1.0",
    "serve-favicon": "2.4.3",
    "summaly": "2.0.3",
    "syuilo-password-strength": "0.0.1",
    "tcp-port-used": "0.1.2",
    "textarea-caret": "3.0.2",
<<<<<<< HEAD
    "ts-node": "3.2.0",
    "typescript": "2.4.2",
=======
    "ts-node": "3.2.1",
    "typescript": "2.4.1",
>>>>>>> c281fca1
    "uuid": "3.1.0",
    "vhost": "3.0.2",
    "websocket": "1.0.24",
    "xev": "^2.0.0"
  }
}<|MERGE_RESOLUTION|>--- conflicted
+++ resolved
@@ -143,13 +143,8 @@
     "syuilo-password-strength": "0.0.1",
     "tcp-port-used": "0.1.2",
     "textarea-caret": "3.0.2",
-<<<<<<< HEAD
-    "ts-node": "3.2.0",
+    "ts-node": "3.2.1",
     "typescript": "2.4.2",
-=======
-    "ts-node": "3.2.1",
-    "typescript": "2.4.1",
->>>>>>> c281fca1
     "uuid": "3.1.0",
     "vhost": "3.0.2",
     "websocket": "1.0.24",
