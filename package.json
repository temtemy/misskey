--- conflicted
+++ resolved
@@ -1,13 +1,8 @@
 {
 	"name": "misskey",
 	"author": "syuilo <i@syuilo.com>",
-<<<<<<< HEAD
-	"version": "10.100.0",
-	"codename": "nighthike",
-=======
 	"version": "11.0.0",
 	"codename": "daybreak",
->>>>>>> 7f9789cf
 	"repository": {
 		"type": "git",
 		"url": "https://github.com/syuilo/misskey.git"
@@ -101,11 +96,7 @@
 		"@types/websocket": "0.0.40",
 		"@types/ws": "6.0.1",
 		"animejs": "3.0.1",
-<<<<<<< HEAD
-		"apexcharts": "3.6.2",
-=======
 		"apexcharts": "3.6.7",
->>>>>>> 7f9789cf
 		"autobind-decorator": "2.4.0",
 		"autosize": "4.0.2",
 		"autwh": "0.1.0",
